--- conflicted
+++ resolved
@@ -21,11 +21,6 @@
 import warnings
 from os.path import join, isfile, exists
 
-<<<<<<< HEAD
-import slideflow.util.progress_bar as progress_bar
-
-=======
->>>>>>> f12dea0e
 import tensorflow as tf
 import numpy as np
 import imageio
@@ -50,10 +45,6 @@
 import matplotlib.colors as mcol
 from matplotlib import pyplot as mp
 
-<<<<<<< HEAD
-from slideflow.util.fastim import FastImshow
-=======
->>>>>>> f12dea0e
 import slideflow.util as sfutil
 from slideflow.util import log, progress_bar
 from slideflow.util.fastim import FastImshow
