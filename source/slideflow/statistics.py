import os
import sys
import csv
import umap
import pickle

import seaborn as sns
import numpy as np
import pandas as pd
import tensorflow as tf
import slideflow.util as sfutil

from slideflow.util import ProgressBar
from os.path import join
from slideflow.util import log
from slideflow.model_utils import get_layer_index_by_name
from scipy import stats
from random import sample
from sklearn import metrics
from sklearn.cluster import KMeans
from sklearn.metrics import pairwise_distances_argmin_min
from mpl_toolkits.mplot3d import Axes3D
from matplotlib import pyplot as plt
from matplotlib.widgets import LassoSelector
from lifelines.utils import concordance_index as c_index

# TODO: remove 'hidden_0' reference as this may not be present if the model does not have hidden layers

class StatisticsError(Exception):
	pass

class TFRecordMap:
	'''Map of tiles from TFRecords, mapped either explicitly with pre-specified coordinates, 
			or mapped with dimensionality reduction from post-convolutional layer weights, 
			as provided from sf.activations.ActivationsVisualizer.'''

	def __init__(self, slides, tfrecords, cache=None):
		''' Backend for mapping TFRecords into two dimensional space. Can use an ActivationsVisualizer object
		to map TFRecords according to UMAP of activations, or map according to pre-specified coordinates. 
		
		Args:
			slides:		List of slide names
			tfrecords:	List of paths to tfrecords
			cache:		(optional) String, path name. If provided, will cache activations to this PKL file.'''

		self.slides = slides
		self.tfrecords = tfrecords
		self.cache = cache

		self.x = []
		self.y = []
		self.point_meta = []
		self.values = []
		self.map_meta = {}

		# Try to load from cache
		if self.cache:
			if self.load_cache():
				return

	@classmethod
	def from_precalculated(cls, slides, x, y, meta, tfrecords=None, cache=None):
		''' Initializes map from precalculated coordinates.

		Args:
			slides:		List of slide names
			x:			X coordinates for tfrecords
			y:			Y coordinates for tfrecords
			meta:		List of dicts. Metadata for each point on the map (representing a single tfrecord). 
			tfrecords:	(optional) List of paths to tfrecords. Not required, used to store for use by other objects. *** TODO: REMOVE ***
			cache:		(optional) String, path name. If provided, will cache umap coordinates to this PKL file. '''

		obj = cls(slides, tfrecords)
		obj.x = x
		obj.y = y
		obj.point_meta = meta
		obj.cache = cache
		obj.save_cache()
		return obj

	@classmethod
	def from_activations(cls, activations, exclude_slides=None, prediction_filter=None, force_recalculate=False, 
						 map_slide=None, cache=None, low_memory=False, max_tiles_per_slide=0, umap_dim=2):
		'''Initializes map from an activations visualizer.

		Args:
			activations:		ActivationsVisualizer class
			exclude_slides:		(optional) List of names of slides to exclude from map.
			prediction_filter:	(optional) List. Will restrict predictions to only these provided categories.
			force_recalculate:	(optional) Will force recalculation of umap despite presence of cache.
			use_centroid:		(optional) Will calculate and map centroid activations.
			cache:				(optional) String, path name. If provided, will cache umap coordinates to this file. '''

		if map_slide is not None and map_slide not in ('centroid', 'average'):
			raise StatisticsError(f"map_slide must be None (default), 'centroid', or 'average', not '{map_slide}'")

		slides = activations.slides if not exclude_slides else [slide for slide in activations.slides 
																	  if slide not in exclude_slides]

		tfrecords = activations.tfrecords if not exclude_slides else [tfr for tfr in activations.tfrecords 
																		  if sfutil.path_to_name(tfr) not in exclude_slides]

		obj = cls(slides, tfrecords, cache=cache)
		obj.AV = activations
		if map_slide:
			obj._calculate_from_slides(method=map_slide,
									   prediction_filter=prediction_filter,
									   force_recalculate=force_recalculate,
									   low_memory=low_memory)
		else:
			obj._calculate_from_tiles(prediction_filter=prediction_filter,
									  force_recalculate=force_recalculate, 
									  low_memory=low_memory, 
									  max_tiles_per_slide=max_tiles_per_slide, 
									  dim=umap_dim)
		return obj

	def _calculate_from_tiles(self, prediction_filter=None, force_recalculate=False, 
							  low_memory=False, max_tiles_per_slide=0, dim=2):

		''' Internal function to guide calculation of UMAP from final layer activations, as provided via ActivationsVisualizer nodes.'''

		if len(self.x) and len(self.y) and not force_recalculate:
			log.info("UMAP loaded from cache, will not recalculate", 1)

			# First, filter out slides not included in provided activations
			self.x = np.array([self.x[i] for i in range(len(self.x)) if self.point_meta[i]['slide'] in self.AV.slides])
			self.y = np.array([self.y[i] for i in range(len(self.y)) if self.point_meta[i]['slide'] in self.AV.slides])
			self.point_meta = np.array([self.point_meta[i] for i in range(len(self.point_meta)) 
														   if self.point_meta[i]['slide'] in self.AV.slides])
			self.values = np.array(['None' for i in range(len(self.point_meta)) 
										   if self.point_meta[i]['slide'] in self.AV.slides])
			
			# If UMAP already calculated, only update predictions if prediction filter is provided
			if prediction_filter:
				log.info("Updating UMAP predictions according to filter restrictions", 1)
				
				num_logits = len(self.AV.slide_logits_dict[self.slides[0]])

				for i in range(len(self.point_meta)):	
					slide = self.point_meta[i]['slide']
					tile_index = self.point_meta[i]['index']		
					logits = [self.AV.slide_logits_dict[slide][l][tile_index] for l in range(num_logits)]
					filtered_logits = [logits[l] for l in prediction_filter]
					prediction = logits.index(max(filtered_logits))
					self.point_meta[i]['logits'] = logits
					self.point_meta[i]['prediction'] = prediction

			if max_tiles_per_slide:
				log.info(f"Restricting map to maximum of {max_tiles_per_slide} tiles per slide", 1)
				new_x, new_y, new_meta = [], [], []
				slide_tile_count = {}
				for i, pm in enumerate(self.point_meta):
					slide = pm['slide']
					if slide not in slide_tile_count:
						slide_tile_count.update({slide: 1})
					elif slide_tile_count[slide] < max_tiles_per_slide:
						new_x += [self.x[i]]
						new_y += [self.y[i]]
						new_meta += [pm]
						slide_tile_count[slide] += 1
				self.x, self.y, self.point_meta = np.array(new_x), np.array(new_y), np.array(new_meta)
				self.values = np.array(['None' for i in range(len(self.point_meta))])
			return

		# Calculate UMAP
		node_activations = []
		self.map_meta['nodes'] = self.AV.nodes
		log.empty("Calculating UMAP...", 1)
		for slide in self.slides:
			first_node = list(self.AV.slide_node_dict[slide].keys())[0]
			num_vals = len(self.AV.slide_node_dict[slide][first_node])
			num_logits = len(self.AV.slide_logits_dict[slide])
			for i in range(num_vals):
				node_activations += [[self.AV.slide_node_dict[slide][n][i] for n in self.AV.nodes]]
				logits = [self.AV.slide_logits_dict[slide][l][i] for l in range(num_logits)]
				# if prediction_filter is supplied, calculate prediction based on maximum value of allowed outcomes
				if prediction_filter:
					filtered_logits = [logits[l] for l in prediction_filter]
					prediction = logits.index(max(filtered_logits))
				else:
					prediction = logits.index(max(logits))

				self.point_meta += [{
					'slide': slide,
					'index': i,
					'prediction': prediction,
					'logits': logits
				}]

		coordinates = gen_umap(np.array(node_activations), 
							   n_components=dim,
							   n_neighbors=100,
							   min_dist=0.1,
							   low_memory=low_memory)

		self.x = np.array([c[0] for c in coordinates])
		if dim > 1:
			self.y = np.array([c[1] for c in coordinates])
		else:
			self.y = np.array([0 for i in range(len(self.x))])
		self.values = np.array(['None' for i in range(len(self.point_meta))])
		self.save_cache()

	def _calculate_from_slides(self, method='centroid', prediction_filter=None,
							   force_recalculate=False, low_memory=False):

		''' Internal function to guide calculation of UMAP from final layer activations for eadch tile, 
			as provided via ActivationsVisualizer nodes, and then map only the centroid tile for each slide.
			
		Args:
			method:					Either 'centroid' or 'average'. If centroid, will calculate UMAP only 
										from centroid tiles for each slide. If average, will calculate UMAP 
										based on average node activations across all tiles within the slide, 
										then display the centroid tile for each slide.
			prediction_filter:		(optional) List of int. If provided, will restrict predictions to only these categories.
			force_recalculate:		Bool, default=False. If true, will force recalculation of UMAP despite loading from cache.
			low_memory:				Bool, if True, will calculate UMAP in low-memory mode (less memory, more computations)
		'''

		if method not in ('centroid', 'average'):
			raise StatisticsError(f'Method must be either "centroid" or "average", not {method}')

		log.info("Calculating centroid indices...", 1)
		optimal_slide_indices, centroid_activations = calculate_centroid(self.AV.slide_node_dict)
		
		# Restrict mosaic to only slides that had enough tiles to calculate an optimal index from centroid
		successful_slides = list(optimal_slide_indices.keys())
		num_warned = 0
		warn_threshold = 3
		for slide in self.AV.slides:
			print_func = print if num_warned < warn_threshold else None
			if slide not in successful_slides:
				log.warn(f"Unable to calculate centroid for slide {sfutil.green(slide)}; will not include in Mosaic", 1, print_func)
				num_warned += 1
		if num_warned >= warn_threshold:
			log.warn(f"...{num_warned} total warnings, see {sfutil.green(log.logfile)} for details", 1)

		if len(self.x) and len(self.y) and not force_recalculate:
			log.info("UMAP loaded from cache, will filter to include only provided tiles", 1)
			new_x, new_y, new_meta = [], [], []
			for i in range(len(self.point_meta)):
				slide = self.point_meta[i]['slide']
				if slide in optimal_slide_indices and self.point_meta[i]['index'] == optimal_slide_indices[slide]:
					new_x += [self.x[i]]
					new_y += [self.y[i]]
					if prediction_filter:
						num_logits = len(self.AV.slide_logits_dict[slide])
						tile_index = self.point_meta[i]['index']
						logits = [self.AV.slide_logits_dict[slide][l][tile_index] for l in range(num_logits)]
						filtered_logits = [logits[l] for l in prediction_filter]
						prediction = logits.index(max(filtered_logits))
						meta = {
							'slide': slide,
							'index': tile_index,
							'logits': logits,
							'prediction': prediction,
						}
					else:
						meta = self.point_meta[i]
					new_meta += [meta]
			self.x = np.array(new_x)
			self.y = np.array(new_y)
			self.point_meta = np.array(new_meta)
			self.values = np.array(['None' for i in range(len(self.point_meta))])
		else:
			log.empty(f"Calculating UMAP from slide-level {method}...", 1)
			umap_input = []
			for slide in self.slides:
				if method == 'centroid':
					umap_input += [centroid_activations[slide]]
				elif method == 'average':
					activation_averages = [np.mean(self.AV.slide_node_dict[slide][n]) for n in self.AV.nodes]
					umap_input += [activation_averages]
				self.point_meta += [{
					'slide': slide,
					'index': optimal_slide_indices[slide],
					'logits': [],
					'prediction': 0
				}]

			coordinates = gen_umap(np.array(umap_input), n_neighbors=50, min_dist=0.1, low_memory=low_memory)
			self.x = np.array([c[0] for c in coordinates])
			self.y = np.array([c[1] for c in coordinates])
			self.values = np.array(['None' for i in range(len(self.point_meta))])
			self.save_cache()

	def cluster(self, n_clusters):
		'''Performs clustering on data and adds to metadata labels. Requires an ActivationsVisualizer backend. '''
		activations = [[self.AV.slide_node_dict[pm['slide']][n][pm['index']] for n in self.AV.nodes] for pm in self.point_meta]
		log.info(f"Calculating K-means clustering (n={n_clusters})", 1)
		kmeans = KMeans(n_clusters=n_clusters).fit(activations)
		labels = kmeans.labels_
		for i, label in enumerate(labels):
			self.point_meta[i]['cluster'] = label

	def export_to_csv(self, filename):
		'''Exports calculated UMAP coordinates to csv.'''
		with open(filename, 'w') as outfile:
			csvwriter = csv.writer(outfile)
			header = ['slide', 'index', 'x', 'y']
			csvwriter.writerow(header)
			for index in range(len(self.point_meta)):
				x = self.x[index]
				y = self.y[index]
				meta = self.point_meta[index]
				slide = meta['slide']
				index = meta['index']
				row = [slide, index, x, y]
				csvwriter.writerow(row)

	def calculate_neighbors(self, slide_categories=None, algorithm='kd_tree'):
		'''Calculates neighbors among tiles in this map, assigning neighboring statistics 
			to tile metadata 'num_unique_neighbors' and 'percent_matching_categories'.
		
		Args:
			slide_categories:	Optional, dict mapping slides to categories. If provided, will be used to 
									calculate 'percent_matching_categories' statistic.
			algorithm:			NearestNeighbor algorithm, either 'kd_tree', 'ball_tree', or 'brute'
		'''
		from sklearn.neighbors import NearestNeighbors
		log.empty("Initializing neighbor search...", 1)
		X = np.array([[self.AV.slide_node_dict[self.point_meta[i]['slide']][n][self.point_meta[i]['index']] for n in self.AV.nodes] for i in range(len(self.x))])
		nbrs = NearestNeighbors(n_neighbors=100, algorithm=algorithm, n_jobs=-1).fit(X)
		log.empty("Calculating nearest neighbors...", 1)
		distances, indices = nbrs.kneighbors(X)
		for i, ind in enumerate(indices):
			num_unique_slides = len(list(set([self.point_meta[_i]['slide'] for _i in ind])))
			self.point_meta[i]['num_unique_neighbors'] = num_unique_slides
			if slide_categories:
				percent_matching_categories = len([_i for _i in ind if slide_categories[self.point_meta[_i]['slide']] == slide_categories[self.point_meta[i]['slide']]])/len(ind)
				self.point_meta[i]['percent_matching_categories'] = percent_matching_categories

	def filter(self, slides):
		'''Filters map to only show tiles from the given slides.'''
		if not hasattr(self, 'full_x'):
			# Backup full coordinates
			self.full_x, self.full_y, self.full_meta = self.x, self.y, self.point_meta
		else:
			# Restore backed up full coordinates
			self.x, self.y, self.point_meta = self.full_x, self.full_y, self.full_meta
		
		self.point_meta = np.array([pm for pm in self.point_meta if pm['slide'] in slides])
		self.x = np.array([self.x[xi] for xi in range(len(self.x)) if self.point_meta[xi]['slide'] in slides])
		self.y = np.array([self.y[yi] for yi in range(len(self.y)) if self.point_meta[yi]['slide'] in slides])

	def show_neighbors(self, neighbor_AV, slide):
		'''Filters map to only show neighbors with a corresponding neighbor ActivationsVisualizer and neighbor slide.

		Args:
			neighbor_AV:		ActivationsVisualizer containing activations for neighboring slide
			slide:				Name of neighboring slide
		'''
		if slide not in neighbor_AV.slide_node_dict:
			raise StatisticsError(f"Slide {slide} not found in the provided ActivationsVisualizer, unable to find neighbors")
		if not hasattr(self, 'AV'):
			raise StatisticsError(f"TFRecordMap does not have a linked ActivationsVisualizer, unable to calculate neighbors")

		tile_neighbors = self.AV.find_neighbors(neighbor_AV, slide, n_neighbors=5)

		if not hasattr(self, 'full_x'):
			# Backup full coordinates
			self.full_x, self.full_y, self.full_meta = self.x, self.y, self.point_meta
		else:
			# Restore backed up full coordinates
			self.x, self.y, self.point_meta = self.full_x, self.full_y, self.full_meta

		self.x = np.array([self.x[i] for i in range(len(self.x)) if self.point_meta[i]['slide'] in tile_neighbors and self.point_meta[i]['index'] in tile_neighbors[self.point_meta[i]['slide']]])
		self.y = np.array([self.y[i] for i in range(len(self.y)) if self.point_meta[i]['slide'] in tile_neighbors and self.point_meta[i]['index'] in tile_neighbors[self.point_meta[i]['slide']]])
		self.meta = np.array([self.point_meta[i] for i in range(len(self.point_meta)) if self.point_meta[i]['slide'] in tile_neighbors and self.point_meta[i]['index'] in tile_neighbors[self.point_meta[i]['slide']]])

	def label_by_logits(self, index):
		'''Displays each point with label equal to the logits (linear from 0-1)

		Args:
			index:				Logit index
		'''
		self.values = np.array([m['logits'][index] for m in self.point_meta])

	def label_by_slide(self, slide_labels=None):
		'''Displays each point as the name of the corresponding slide. 
			If slide_labels is provided, will use this dictionary to label slides.

		Args:
			slide_labels:		(Optional) Dict mapping slide names to labels.
		'''
		if slide_labels:
			self.values = np.array([slide_labels[m['slide']] for m in self.point_meta])
		else:
			self.values = np.array([m['slide'] for m in self.point_meta])

	def label_by_tile_meta(self, tile_meta, translation_dict=None):
		'''Displays each point with label equal a value in tile metadata (e.g. 'prediction')

		Args:
			tile_meta:			String, key to metadata from which to read
			translation_dict:	Optional, if provided, will translate the read metadata through this dictionary
		'''
		if translation_dict:
			try:
				self.values = np.array([translation_dict[m[tile_meta]] for m in self.point_meta])
			except KeyError:
				# Try by converting metadata to string
				self.values = np.array([translation_dict[str(m[tile_meta])] for m in self.point_meta])
		else:
			self.values = np.array([m[tile_meta] for m in self.point_meta])

	def save_2d_plot(self, filename, subsample=None, title=None, cmap=None, 
					 use_float=False, xlim=(-0.05, 1.05), ylim=(-0.05, 1.05), dpi=300):
		'''Saves plot of data to a provided filename.

		Args:
			filename:		Saves image of plot to this file.
			slide_labels:	(optional) Dictionary mapping slide names to labels.
			slide_filter:	(optional) List, restricts map to the provided slides.
			show_tile_meta:	(optional) String (key), if provided, will label tiles 
								according to this key as provided in the tile-level meta (self.point_meta)
			outcome_labels:	(optional) Dictionary to translate outcomes (provided 
								via show_tile_meta and point_meta) to human readable label.
			subsample:		(optional) Int, if provided, will only 
								include this number of tiles on plot (randomly selected)
			title:			(optional) String, title for plot
			cmap:			(optional) Dicionary mapping labels to colors
			use_float:		(optional) Interpret labels as float for linear coloring'''	

		# Subsampling
		if subsample:
			ri = sample(range(len(self.x)), min(len(self.x), subsample))
		else:
			ri = list(range(len(self.x)))
		x = self.x[ri]
		y = self.y[ri]
		values = self.values[ri]

		# Prepare pandas dataframe
		df = pd.DataFrame()
		df['umap_x'] = x
		df['umap_y'] = y
		df['category'] = values if use_float else pd.Series(values, dtype='category')

		# Prepare color palette
		if use_float:
			cmap = None
			palette = None
		else:
			unique_categories = list(set(values))
			unique_categories.sort()
			if len(unique_categories) <= 12:
				seaborn_palette = sns.color_palette("Paired", len(unique_categories))
			else:
				seaborn_palette = sns.color_palette('hls', len(unique_categories))
			palette = {unique_categories[i]:seaborn_palette[i] for i in range(len(unique_categories))}

		# Make plot
		plt.clf()
		umap_2d = sns.scatterplot(x=x, y=y, data=df, hue='category', s=30, palette=cmap if cmap else palette)
		plt.gca().set_ylim(*((None, None) if not ylim else ylim))
		plt.gca().set_xlim(*((None, None) if not xlim else xlim))
		umap_2d.legend(loc='center left', bbox_to_anchor=(1.25, 0.5), ncol=1)
		umap_figure = umap_2d.get_figure()
		umap_figure.set_size_inches(6, 4.5)
		if title: umap_figure.axes[0].set_title(title)
		umap_figure.canvas.start_event_loop(sys.float_info.min)
		umap_figure.savefig(filename, bbox_inches='tight', dpi=dpi)
		log.complete(f"Saved 2D UMAP to {sfutil.green(filename)}", 1)

		def onselect(verts):
			print(verts)

		lasso = LassoSelector(plt.gca(), onselect)

	def save_3d_plot(self, z=None, node=None, filename=None, subsample=None):
		'''Saves a plot of a 3D umap, with the 3rd dimension representing values provided by argument "z" 
		
		Args: 
			z: 			Values for z axis (optional).
			node:		Int, node to plot on 3rd axis (optional). Ignored if z is supplied.
			filename:	Filename to save image of plot
			subsample:	(optionanl) int, if provided will subsample data to include only this number of tiles as max'''

		title = f"UMAP with node {node} focus"

		if not filename:
			filename = "3d_plot.png"

		if (z is None) and (node is None):
			raise StatisticsError("Must supply either 'z' or 'node'.")

		# Get node activations for 3rd dimension
		if z is None:
			z = np.array([self.AV.slide_node_dict[m['slide']][node][m['index']] for m in self.point_meta])

		# Subsampling
		if subsample:
			ri = sample(range(len(self.x)), min(len(self.x), subsample))
		else:
			ri = list(range(len(self.x)))

		x = self.x[ri]
		y = self.y[ri]
		z = z[ri]

		# Plot tiles on a 3D coordinate space with 2 coordinates from UMAP & 3rd from the value of the excluded node
		fig = plt.figure()
		ax = Axes3D(fig)
		ax.scatter(x, y, z, c=z,
							cmap='viridis',
							linewidth=0.5,
							edgecolor="black")
		ax.set_title(title)
		log.info(f"Saving 3D UMAP to {sfutil.green(filename)}...", 1)
		plt.savefig(filename, bbox_inches='tight')

	def get_tiles_in_area(self, x_lower=-999, x_upper=999, y_lower=-999, y_upper=999):
		'''Returns dictionary of slide names mapping to tile indices, 
			or tiles that fall within the specified location on the umap.'''

		# Find tiles that meet UMAP location criteria
		filtered_tiles = {}
		num_selected = 0
		for i in range(len(self.point_meta)):
			if (x_lower < self.x[i] < x_upper) and (y_lower < self.y[i] < y_upper):
				slide = self.point_meta[i]['slide']
				tile_index = self.point_meta[i]['index']
				if slide not in filtered_tiles:
					filtered_tiles.update({slide: [tile_index]})
				else:
					filtered_tiles[slide] += [tile_index]
				num_selected += 1
		log.info(f"Selected {num_selected} tiles by filter criteria.", 1)
		return filtered_tiles

	def save_cache(self):
		if self.cache:
			try:
				with open(self.cache, 'wb') as cache_file:
					pickle.dump([self.x, self.y, self.point_meta, self.map_meta], cache_file)
					log.info(f"Wrote UMAP cache to {sfutil.green(self.cache)}", 1)
			except:
				log.info(f"Error attempting to write UMAP cache to {sfutil.green(self.cache)}", 1)

	def load_cache(self):
		try:
			with open(self.cache, 'rb') as cache_file:
				self.x, self.y, self.point_meta, self.map_meta = pickle.load(cache_file)
				log.info(f"Loaded UMAP cache from {sfutil.green(self.cache)}", 1)
				return True
		except FileNotFoundError:
			log.info(f"No UMAP cache found at {sfutil.green(self.cache)}", 1)
		return False

def get_centroid_index(input_array):
	'''Calculate index of centroid from a given two-dimensional input array.'''
	km = KMeans(n_clusters=1).fit(input_array)
	closest, _ = pairwise_distances_argmin_min(km.cluster_centers_, input_array)
	return closest[0]

def calculate_centroid(slide_node_dict):
	'''Calcultes slide-level centroid indices for a provided slide-node dict.'''
	optimal_indices = {}
	centroid_activations = {}
	nodes = list(slide_node_dict[list(slide_node_dict.keys())[0]].keys())
	for slide in slide_node_dict:
		slide_nodes = slide_node_dict[slide]
		# Reorganize "slide_nodes" into an array of node activations for each tile
		# Final size of array should be (num_nodes, num_tiles_in_slide) 
		activations = [[slide_nodes[n][i] for n in nodes] for i in range(len(slide_nodes[0]))]
		if not len(activations): continue
		km = KMeans(n_clusters=1).fit(activations)
		closest, _ = pairwise_distances_argmin_min(km.cluster_centers_, activations)
		closest_index = closest[0]
		closest_activations = activations[closest_index]

		optimal_indices.update({slide: closest_index})
		centroid_activations.update({slide: closest_activations})
	return optimal_indices, centroid_activations

def normalize_layout(layout, min_percentile=1, max_percentile=99, relative_margin=0.1):
	"""Removes outliers and scales layout to between [0,1]."""

	# compute percentiles
	mins = np.percentile(layout, min_percentile, axis=(0))
	maxs = np.percentile(layout, max_percentile, axis=(0))

	# add margins
	mins -= relative_margin * (maxs - mins)
	maxs += relative_margin * (maxs - mins)

	# `clip` broadcasts, `[None]`s added only for readability
	clipped = np.clip(layout, mins, maxs)

	# embed within [0,1] along both axes
	clipped -= clipped.min(axis=0)
	clipped /= clipped.max(axis=0)

	return clipped

def gen_umap(array, n_components=2, n_neighbors=20, min_dist=0.01, metric='cosine', low_memory=False):
	'''Generates and returns a umap from a given array.'''
	try:
		layout = umap.UMAP(n_components=n_components,
						   verbose=(log.INFO_LEVEL > 0),
						   n_neighbors=n_neighbors,
						   min_dist=min_dist,
						   metric=metric,
						   low_memory=low_memory).fit_transform(array)
	except ValueError:
		log.error("Error performing UMAP. Please make sure you are supplying a non-empty TFRecord array and that the TFRecords are not empty.")
		sys.exit()
	return normalize_layout(layout)

def generate_histogram(y_true, y_pred, data_dir, name='histogram'):
	'''Generates histogram of y_pred, labeled by y_true'''
	cat_false = [y_pred[i] for i in range(len(y_pred)) if y_true[i] == 0]
	cat_true = [y_pred[i] for i in range(len(y_pred)) if y_true[i] == 1]

	plt.clf()
	plt.title('Tile-level Predictions')
	try:
		sns.distplot( cat_false , color="skyblue", label="Negative")
		sns.distplot( cat_true , color="red", label="Positive")
	except np.linalg.LinAlgError:
		log.warn("Unable to generate histogram, insufficient data", 1)
	plt.legend()
	plt.savefig(os.path.join(data_dir, f'{name}.png'))

def to_onehot(val, num_cat):
	'''Converts value to one-hot encoding
	
	Args:
		val:		Value to encode
		num_cat:	Maximum value (length of onehot encoding)'''

	onehot = [0] * num_cat
	onehot[val] = 1
	return onehot

def generate_roc(y_true, y_pred, save_dir=None, name='ROC'):
	'''Generates and saves an ROC with a given set of y_true, y_pred values.'''
	# ROC
	fpr, tpr, threshold = metrics.roc_curve(y_true, y_pred)
	roc_auc = metrics.auc(fpr, tpr)

	# Precision recall
	precision, recall, pr_thresholds = metrics.precision_recall_curve(y_true, y_pred)
	average_precision = metrics.average_precision_score(y_true, y_pred)

	# Calculate optimal cutoff via maximizing Youden's J statistic (sens+spec-1, or TPR - FPR)
	try:
		optimal_threshold = threshold[list(zip(tpr,fpr)).index(max(zip(tpr,fpr), key=lambda x: x[0]-x[1]))]
	except:
		optimal_threshold = -1

	# Plot
	if save_dir:
		# ROC
		plt.clf()
		plt.title('ROC Curve')
		plt.plot(fpr, tpr, 'b', label = 'AUC = %0.2f' % roc_auc)
		plt.legend(loc = 'lower right')
		plt.plot([0, 1], [0, 1],'r--')
		plt.xlim([0, 1])
		plt.ylim([0, 1])
		plt.ylabel('TPR')
		plt.xlabel('FPR')
		plt.savefig(os.path.join(save_dir, f'{name}.png'))
		
		# Precision recall
		plt.clf()
		plt.title('Precision-Recall Curve')
		plt.plot(precision, recall, 'b', label = 'AP = %0.2f' % average_precision)
		plt.legend(loc = 'lower right')
		plt.plot([0, 1], [0, 1],'r--')
		plt.xlim([0, 1])
		plt.ylim([0, 1])
		plt.ylabel('Recall')
		plt.xlabel('Precision')
		plt.savefig(os.path.join(save_dir, f'{name}-PRC.png'))
	return roc_auc, average_precision, optimal_threshold

def generate_combined_roc(y_true, y_pred, save_dir, labels, name='ROC'):
	'''Generates and saves overlapping ROCs with a given combination of y_true and y_pred.'''
	# Plot
	plt.clf()
	plt.title(name)
	colors = ('b', 'g', 'r', 'c', 'm', 'y', 'k')

	rocs = []
	for i, (yt, yp) in enumerate(zip(y_true, y_pred)):
		fpr, tpr, threshold = metrics.roc_curve(yt, yp)
		roc_auc = metrics.auc(fpr, tpr)
		rocs += [roc_auc]
		plt.plot(fpr, tpr, colors[i % len(colors)], label = labels[i] + f' (AUC: {roc_auc:.2f})')	

	# Finish plot
	plt.legend(loc = 'lower right')
	plt.plot([0, 1], [0, 1],'r--')
	plt.xlim([0, 1])
	plt.ylim([0, 1])
	plt.ylabel('TPR')
	plt.xlabel('FPR')
	
	plt.savefig(os.path.join(save_dir, f'{name}.png'))
	return rocs

def read_predictions(predictions_file, level):
	'''Reads predictions from a previously saved CSV file.'''
	predictions = {}
	y_pred_label = "percent_tiles_positive" if level in ("patient", "slide") else "y_pred"
	with open(predictions_file, 'r') as csvfile:
		reader = csv.reader(csvfile)
		header = next(reader)
		prediction_labels = [h.split('y_true')[-1] for h in header if "y_true" in h]
		for label in prediction_labels:
			predictions.update({label: {
				'y_true': [],
				'y_pred': []
			}})
		for row in reader:
			for label in prediction_labels:
				yti = header.index(f'y_true{label}')
				ypi = header.index(f'{y_pred_label}{label}')
				predictions[label]['y_true'] += [int(row[yti])]
				predictions[label]['y_pred'] += [float(row[ypi])]
	return predictions

def generate_scatter(y_true, y_pred, data_dir, name='_plot', plot=True):
	'''Generate and save scatter plots and calculate R2 statistic for each outcome variable.
		y_true and y_pred are both 2D arrays; the first dimension is each observation, 
		the second dimension is each outcome variable.'''

	# Error checking
	if y_true.shape != y_pred.shape:
		log.error(f"Y_true (shape: {y_true.shape}) and y_pred (shape: {y_pred.shape}) must have the same shape to generate a scatter plot", 1)
		return
	if y_true.shape[0] < 2:
		log.error(f"Must have more than one observation to generate a scatter plot with R2 statistics.", 1)
		return

	# Perform scatter for each outcome variable
	r_squared = []
	for i in range(y_true.shape[1]):

		# Statistics
		slope, intercept, r_value, p_value, std_err = stats.linregress(y_true[:,i], y_pred[:,i])
		r_squared += [r_value ** 2]

		if plot:
			# Plot
			p = sns.jointplot(y_true[:,i], y_pred[:,i], kind="reg")
			p.set_axis_labels('y_true', 'y_pred')
			plt.savefig(os.path.join(data_dir, f'Scatter{name}-{i}.png'))

	return r_squared

def generate_basic_metrics(y_true, y_pred):
	'''Generates basic performance metrics, including sensitivity, specificity, and accuracy.'''
	assert(len(y_true) == len(y_pred))
	assert([y in [0,1] for y in y_true])
	assert([y in [0,1] for y in y_pred])

	TP = 0 # True positive
	TN = 0 # True negative
	FP = 0 # False positive
	FN = 0 # False negative

	for i, yt in enumerate(y_true):
		yp = y_pred[i]
		if yt == 1 and yp == 1:
			TP += 1
		elif yt == 1 and yp == 0:
			FN += 1
		elif yt == 0 and yp == 1:
			FP += 1
		elif yt == 0 and yp == 0:
			TN += 1

	accuracy = (TP + TN) / (TP + TN + FP + FN)
	sensitivity = TP / (TP + FN)
	specificity = TN / (TN + FP)

	# Additional metrics with sklearn
	precision = metrics.precision_score(y_true, y_pred)
	recall = metrics.recall_score(y_true, y_pred)
	f1_score = metrics.f1_score(y_true, y_pred)
	kappa = metrics.cohen_kappa_score(y_true, y_pred)

	return accuracy, sensitivity, specificity, precision, recall, f1_score, kappa

<<<<<<< HEAD
def concordance_index(y_true, y_pred):
	E = y_pred[:, -1]  # HERE
	y_pred = y_pred[:, :-1]  # HERE
	y_pred = y_pred.flatten()
	E = E.flatten()
	y_true = y_true.flatten()
	y_pred = - y_pred # Need to take negative to get concordance index since these are log hazard ratios
	return c_index(y_true, y_pred, E)

def gen_metrics_from_predictions(y_true,
								 y_pred,
								 tile_to_slides,
								 annotations,
								 model_type,
								 manifest,
							 	 label=None,
								 min_tiles_per_slide=0,
								 data_dir=None,
								 verbose=True,
								 histogram=True,
								 plot=True):
=======
def generate_performance_metrics(model, dataset_with_slidenames, annotations, model_type,
								 data_dir, label=None, manifest=None, min_tiles_per_slide=0, num_tiles=0):
	'''Evaluate performance of a given model on a given TFRecord dataset, 
	generating a variety of statistical outcomes and graphs.
>>>>>>> 6eda474f

	label_end = "" if not label else f"_{label}"
	label_start = "" if not label else f"{label}_"
<<<<<<< HEAD
=======
	y_true, y_pred, tile_to_slides = [], [], []
	detected_batch_size = 0
	if log.INFO_LEVEL > 0 and num_tiles:
		sys.stdout.write("\rGenerating predictions...")
		pb = ProgressBar(num_tiles,
						counter_text='images',
						leadtext="Generating predictions... ",
						show_counter=True,
						show_eta=True)
	else:
		pb = None
>>>>>>> 6eda474f

	tile_to_patients = [annotations[slide][sfutil.TCGA.patient] for slide in tile_to_slides]
	patients = list(set(tile_to_patients))
	num_tiles = len(tile_to_slides)
	unique_slides = list(set(tile_to_slides))

	# Ensure that the number of outcome categories in the predictions matches the number of categories in the labels
	if model_type == 'categorical':
		num_true_outcome_categories = max(y_true)+1
		if num_true_outcome_categories != len(y_pred[0]):
			log.warn(f"Model predictions have different number of outcome categories ({len(y_pred[0])}) than provided annotations ({num_true_outcome_categories})!", 1)

	# Filter out slides not meeting minimum tile number criteria, if specified
	slides_to_filter = []
	num_total_slides = len(unique_slides)
	for tfrecord in manifest:
		tfrecord_name = sfutil.path_to_name(tfrecord)
		num_tiles_tfrecord = manifest[tfrecord]['total']
		if num_tiles_tfrecord < min_tiles_per_slide:
			if verbose:	log.info(f"Filtering out {tfrecord_name}: {num_tiles_tfrecord} tiles", 2)
			slides_to_filter += [tfrecord_name]
	unique_slides = [us for us in unique_slides if us not in slides_to_filter]
	if verbose:
		log.info(f"Filtered out {num_total_slides - len(unique_slides)} of {num_total_slides} slides in evaluation set (minimum tiles per slide: {min_tiles_per_slide})", 1)

	# Empty lists to store performance metrics
	auc = {
		'tile': [],
		'slide': [],
		'patient': []
	}
	r_squared = {
		'tile': None,
		'slide': None,
		'patient': None
	}
	c_index = {
		'tile': None,
		'slide': None,
		'patient': None
	}

	# Detect number of outcome categories
	num_cat = len(y_pred[0]) if (model_type in ['linear', 'cph']) else max(num_true_outcome_categories, len(y_pred[0]))
		
	# For categorical models, convert to one-hot encoding
	if model_type == 'categorical':
		y_true = np.array([to_onehot(i, num_cat) for i in y_true])

	# Create dictionary mapping slides to one_hot category encoding
	#  and check for data integrity problems (slide assigned to multiple outcomes, etc)
	y_true_slide, y_true_patient = {}, {}
	patient_error = False
	for i in range(len(tile_to_slides)):
		slidename = tile_to_slides[i]
		patient = annotations[slidename][sfutil.TCGA.patient]
		if slidename not in y_true_slide:
			y_true_slide.update({slidename: y_true[i]})
		elif not np.array_equal(y_true_slide[slidename], y_true[i]):
			log.error("Data integrity failure when generating ROCs; slide assigned to multiple different one-hot outcomes", 1)
			raise StatisticsError("Data integrity failure when generating ROCs; slide assigned to multiple different one-hot outcomes")
		if patient not in y_true_patient:
			y_true_patient.update({patient: y_true[i]})
		elif not patient_error and not np.array_equal(y_true_patient[patient], y_true[i]):
			log.error("Data integrity failure when generating ROCs; patient assigned to multiple slides with different outcomes", 1)
			patient_error = True

	# Function to generate group-level averages (e.g. slide-level or patient-level)
	def get_average_by_group(prediction_array, prediction_label, unique_groups, tile_to_group, y_true_group, label='group'):
		'''For a given tile-level prediction array, calculate percent predictions 
			in each outcome by group (e.g. patient, slide) and save to CSV.'''
		avg_by_group, cat_index_warn = [], []
		save_path = join(data_dir, f"{label}_predictions{label_end}.csv")
		for group in unique_groups:
			percent_predictions = []
			for cat_index in range(num_cat):
				try:
					sum_of_outcome = sum([ prediction_array[i][cat_index] for i in range(num_tiles) 
																		  if tile_to_group[i] == group ])
					num_total_tiles = len([i for i in range(len(tile_to_group)) if tile_to_group[i] == group])
					percent_predictions += [sum_of_outcome / num_total_tiles]
				except IndexError:
					if cat_index not in cat_index_warn:
						log.warn(f"Unable to generate slide-level stats for category index {cat_index}", 1)
						cat_index_warn += [cat_index]
			avg_by_group += [percent_predictions]
		avg_by_group = np.array(avg_by_group)
		with open(save_path, 'w') as outfile:
			writer = csv.writer(outfile)
			header = [label] + [f"y_true{i}" for i in range(num_cat)] + [f"{prediction_label}{j}" for j in range(num_cat)]
			writer.writerow(header)
			for i, group in enumerate(unique_groups):
				row = np.concatenate([ [group], y_true_group[group], avg_by_group[i] ])
				writer.writerow(row)
		return avg_by_group

	if model_type == 'categorical':
		# Generate tile-level ROC
		for i in range(num_cat):
			try:
<<<<<<< HEAD
				roc_auc, average_precision, optimal_threshold = generate_roc(y_true[:, i], y_pred[:, i], data_dir, f'{label_start}tile_ROC{i}')
				auc['tile'] += [roc_auc]
				if histogram:
					generate_histogram(y_true[:, i], y_pred[:, i], data_dir, f'{label_start}tile_histogram{i}')			
				if verbose:
					log.info(f"Tile-level AUC (cat #{i:>2}): {roc_auc:.3f}, AP: {average_precision:.3f} (opt. threshold: {optimal_threshold:.3f})", 1)
=======
				roc_auc, average_precision, optimal_threshold = generate_roc(y_true[:, i],
																			 y_pred[:, i],
																			 data_dir,
																			 f'{label_start}tile_ROC{i}')

				generate_histogram(y_true[:, i], y_pred[:, i], data_dir, f'{label_start}tile_histogram{i}')
				tile_auc += [roc_auc]
				log.info(f"Tile-level AUC (cat #{i:>2}): {roc_auc:.3f}, AP: {average_precision:.3f} (opt. threshold: {optimal_threshold:.3f})", 1)
>>>>>>> 6eda474f
			except IndexError:
				log.warn(f"Unable to generate tile-level stats for outcome {i}", 1)

		# Convert predictions to one-hot encoding
		onehot_predictions = []
		for x in range(len(y_pred)):
			predictions = y_pred[x]
			onehot_predictions += [[1 if pred == max(predictions) else 0 for pred in predictions]]
		
		# Compare one-hot predictions to one-hot y_true for category-level accuracy
		for cat_index in range(num_cat):
			try:
				num_tiles_in_category = sum([yt[cat_index] for yt in y_true])
				num_correctly_predicted_in_category = sum([yp[cat_index] for i, yp in enumerate(onehot_predictions) 
																		 if y_true[i][cat_index]])
				category_accuracy = num_correctly_predicted_in_category / num_tiles_in_category
				cat_percent_acc = category_accuracy * 100
				if verbose:
					log.info(f"Category {cat_index} accuracy: {cat_percent_acc:.1f}% ({num_correctly_predicted_in_category}/{num_tiles_in_category})", 1)
			except IndexError:
				log.warn(f"Unable to generate category-level accuracy stats for category index {cat_index}", 1)

		# Generate slide-level percent calls
		percent_calls_by_slide = get_average_by_group(onehot_predictions,
													  "percent_tiles_positive",
													  unique_slides,
													  tile_to_slides,
													  y_true_slide,
													  "slide")

		# Generate slide-level ROC
		for i in range(num_cat):
			try:
				slide_y_pred = percent_calls_by_slide[:, i]
				slide_y_true = [y_true_slide[slide][i] for slide in unique_slides]
<<<<<<< HEAD
				roc_auc, average_precision, optimal_threshold = generate_roc(slide_y_true, slide_y_pred, data_dir, f'{label_start}slide_ROC{i}')
				auc['slide'] += [roc_auc]
				if verbose:
					log.info(f"Slide-level AUC (cat #{i:>2}): {roc_auc:.3f}, AP: {average_precision:.3f} (opt. threshold: {optimal_threshold:.3f})", 1)
=======
				roc_auc, average_precision, optimal_threshold = generate_roc(slide_y_true,
																			 slide_y_pred,
																			 data_dir,
																			 f'{label_start}slide_ROC{i}')
				slide_auc += [roc_auc]
				log.info(f"Slide-level AUC (cat #{i:>2}): {roc_auc:.3f}, AP: {average_precision:.3f} (opt. threshold: {optimal_threshold:.3f})", 1)
>>>>>>> 6eda474f
			except IndexError:
				log.warn(f"Unable to generate slide-level stats for outcome {i}", 1)

		if not patient_error:
			# Generate patient-level percent calls
			percent_calls_by_patient = get_average_by_group(onehot_predictions,
															"percent_tiles_positive",
															patients,
															tile_to_patients,
															y_true_patient,
															"slide")

			# Generate patient-level ROC
			for i in range(num_cat):
				try:
					patient_y_pred = percent_calls_by_patient[:, i]
					patient_y_true = [y_true_patient[patient][i] for patient in patients]
<<<<<<< HEAD
					roc_auc, average_precision, optimal_threshold = generate_roc(patient_y_true, patient_y_pred, data_dir, f'{label_start}patient_ROC{i}')
					auc['patient'] += [roc_auc]
					if verbose:
						log.info(f"Patient-level AUC (cat #{i:>2}): {roc_auc:.3f}, AP: {average_precision:.3f} (opt. threshold: {optimal_threshold:.3f})", 1)
=======
					roc_auc, average_precision, optimal_threshold = generate_roc(patient_y_true,
																				 patient_y_pred,
																				 data_dir,
																				 f'{label_start}patient_ROC{i}')
					patient_auc += [roc_auc]
					log.info(f"Patient-level AUC (cat #{i:>2}): {roc_auc:.3f}, AP: {average_precision:.3f} (opt. threshold: {optimal_threshold:.3f})", 1)
>>>>>>> 6eda474f
				except IndexError:
					log.warn(f"Unable to generate patient-level stats for outcome {i}", 1)
	
	if model_type == 'linear':
		# Generate R-squared
		r_squared['tile'] = generate_scatter(y_true, y_pred, data_dir, label_end, plot=plot)

		# Generate and save slide-level averages of each outcome
		averages_by_slide = get_average_by_group(y_pred,
												 "average",
												 unique_slides,
												 tile_to_slides,
												 y_true_slide,
												 "slide")
		y_true_by_slide = np.array([y_true_slide[slide] for slide in unique_slides])
<<<<<<< HEAD
		r_squared['slide'] = generate_scatter(y_true_by_slide, averages_by_slide, data_dir, label_end+"_by_slide")			
=======
		r_squared_slide = generate_scatter(y_true_by_slide,
										   averages_by_slide,
										   data_dir,
										   label_end+"_by_slide")			

>>>>>>> 6eda474f
		if not patient_error:
			# Generate and save patient-level averages of each outcome
			averages_by_patient = get_average_by_group(y_pred,
													   "average",
													   patients,
													   tile_to_patients,
													   y_true_patient, 
													   "slide")
			y_true_by_patient = np.array([y_true_patient[patient] for patient in patients])
<<<<<<< HEAD
			r_squared['patient'] = generate_scatter(y_true_by_patient, averages_by_patient, data_dir, label_end+"_by_patient")
=======
			r_squared_patient = generate_scatter(y_true_by_patient, 
												 averages_by_patient, 
												 data_dir, 
												 label_end+"_by_patient")			
>>>>>>> 6eda474f

	if model_type == 'cph':
		# Generate c_index
		c_index['tile'] = concordance_index(y_true, y_pred)
		
		# Generate and save slide-level averages of each outcome
		averages_by_slide = get_average_by_group(y_pred, "average", unique_slides, tile_to_slides, y_true_slide, "slide")
		y_true_by_slide = np.array([y_true_slide[slide] for slide in unique_slides])
		c_index['slide'] = concordance_index(y_true_by_slide, averages_by_slide)
		if not patient_error:
			# Generate and save patient-level averages of each outcome
			averages_by_patient = get_average_by_group(y_pred, "average", patients, tile_to_patients, y_true_patient, "slide")
			y_true_by_patient = np.array([y_true_patient[patient] for patient in patients])
			c_index['patient'] = concordance_index(y_true_by_patient, averages_by_patient)			
		
	# Save tile-level predictions
	if verbose:
		tile_csv_dir = os.path.join(data_dir, f"tile_predictions{label_end}.csv")
		with open(tile_csv_dir, 'w') as outfile:
			writer = csv.writer(outfile)
			header = ['slide'] + [f"y_true{i}" for i in range(y_true.shape[1])] + [f"y_pred{j}" for j in range(len(y_pred[0]))]
			writer.writerow(header)
			for i in range(len(y_true)):
				y_true_str_list = [str(yti) for yti in y_true[i]]
				y_pred_str_list = [str(ypi) for ypi in y_pred[i]]
				row = np.concatenate([[tile_to_slides[i]], y_true_str_list, y_pred_str_list])
				writer.writerow(row)
		log.complete(f"Predictions saved to {sfutil.green(data_dir)}", 1)
		
	return auc, r_squared, c_index

def predict_from_model(model, dataset, num_tiles=0):
	# Initial preparations
	y_true, y_pred, tile_to_slides = [], [], []
	detected_batch_size = 0
	if log.INFO_LEVEL > 0:
		sys.stdout.write("\rGenerating predictions...")
		pb = ProgressBar(num_tiles, counter_text='images', leadtext="Generating predictions... ", show_counter=True, show_eta=True) if num_tiles else None
	else:
		pb = None

	# Get predictions and performance metrics
	for i, batch in enumerate(dataset):
		if pb:
			pb.increase_bar_value(detected_batch_size)
		elif log.INFO_LEVEL > 0:
			sys.stdout.write(f"\rGenerating predictions (batch {i})...")
			sys.stdout.flush()
		tile_to_slides += [slide_bytes.decode('utf-8') for slide_bytes in batch[2].numpy()]
		y_true += [batch[1].numpy()]
		y_pred += [model.predict_on_batch(batch[0])]
		if not detected_batch_size: detected_batch_size = len(batch[1].numpy())
	
	if log.INFO_LEVEL > 0:
		sys.stdout.write("\r\033[K")
		sys.stdout.flush()

	y_pred = np.concatenate(y_pred)
	y_true = np.concatenate(y_true)
	return y_true, y_pred, tile_to_slides

def predict_from_layer(model, layer_input, input_layer_name='hidden_0', ouput_layer_index=None):
	first_hidden_layer_index = get_layer_index_by_name(model, input_layer_name)
	input_shape = model.layers[first_hidden_layer_index].get_input_shape_at(0) # get the input shape of desired layer
	x = input_tensor = tf.keras.Input(shape=input_shape) # a new input tensor to be able to feed the desired layer

	# create the new nodes for each layer in the path
	# For CPH models, include hidden layers excluding the final concatenation
	# 	(softmax + event tensor) layer
	if ouput_layer_index is not None:
		for layer in model.layers[first_hidden_layer_index:ouput_layer_index]:
			x = layer(x)	
	else:
		for layer in model.layers[first_hidden_layer_index:]:
			x = layer(x)

	# create the model
	new_model = tf.keras.Model(input_tensor, x)
	y_pred = new_model.predict(layer_input)
	return y_pred

def gen_metrics_from_dataset(model,
							 model_type,
							 annotations,
							 manifest,
							 dataset,
							 label=None,
							 min_tiles_per_slide=0,
							 data_dir=None,
							 num_tiles=0,
							 verbose=True):

	'''Evaluate performance of a given model on a given TFRecord dataset, 
	generating a variety of statistical outcomes and graphs.

	Args:
		model						Keras model to evaluate
		dataset		TFRecord dataset which include three items: raw image data, labels, and slide names.
		annotations					dictionary mapping slidenames to patients (TCGA.patient) and outcomes (outcome)
		model_type					'linear' or 'categorical'
		data_dir					directory in which to save performance metrics and graphs
		label						(optional) label with which to annotation saved files and graphs
		manifest					(optional) manifest as provided by Dataset, used to filter slides that do not have minimum number of tiles
		min_tiles_per_slide			(optional) if provided, will only perform calculations on slides that have a given minimum number of tiles
		num_tiles					(optional) total number of tiles across dataset, used for progress bar.

	Returns:
		auc, r_squared, c_index
	'''

	y_true, y_pred, tile_to_slides = predict_from_model(model, dataset, num_tiles=num_tiles)

	return gen_metrics_from_predictions(y_true=y_true,
										y_pred=y_pred,
										tile_to_slides=tile_to_slides,
										annotations=annotations,
										model_type=model_type,
										manifest=manifest,
										label=label,
										min_tiles_per_slide=min_tiles_per_slide,
										data_dir=data_dir,
										verbose=verbose,
										histogram=True,
										plot=True)
	
def permutation_feature_importance(model,
								   dataset_with_slidenames,
								   annotations,
								   model_type,
								   data_dir,
								   label=None,
								   manifest=None,
								   min_tiles_per_slide=0,
								   num_tiles=0,
								   feature_names=None,
								   feature_sizes=None,
								   drop_images=False):
								   
	'''Calculate metrics (tile, slide, and patient AUC) from a given model that accepts clinical, slide-level feature 
		inputs, and permute to find relative feature performance.

	Args:
		model						Keras model to evaluate
		dataset_with_slidenames		TFRecord dataset which include three items: raw image data, labels, and slide names.
		annotations					dictionary mapping slidenames to patients (TCGA.patient) and outcomes (outcome)
		model_type					'linear' or 'categorical'
		data_dir					directory in which to save performance metrics and graphs
		label						(optional) label with which to annotate saved files and graphs
		manifest					(optional) manifest as provided by Dataset, used to filter slides that do not have minimum number of tiles
		min_tiles_per_slide			(optional) if provided, will only perform calculations on slides that have a given minimum number of tiles
		num_tiles					(optional) total number of tiles across dataset, used for progress bar.
		feature_names				Names for each of the clinical input features.
		feature_sizes				Sizes for each of the clinical input features.
		drop_images					Bool. If True, will exclude images from model (making predictions from clinical features alone)

	Returns:
		Dictiory of AUCs with keys 'tile', 'slide', and 'patient'

	'''
	
	y_true = [] # True outcomes for each tile
	tile_to_slides = [] # Associated slide name for each tile
	pre_hl = [] # Activations pre-hidden layers for each tile
	detected_batch_size = 0
	metrics = {}
	
	# Establish the output layer for the intermediate model.
	#   This layer is just prior to the hidden layers, and includes
	#   input from clinical features (if present) merged with 
	#   post-convolution activations from image data (if present)
	hidden_layer_input = "slide_feature_input" if drop_images else "input_merge"
	intermediate_layer_model = tf.keras.Model(inputs=model.input,
									 		  outputs=model.get_layer(hidden_layer_input).output)
	# Setup progress bar
	pb = None
	if log.INFO_LEVEL > 0:
		msg = f"Generating model activations at layer '{hidden_layer_input}'..."
		sys.stdout.write(f"\r{msg}")
		if num_tiles:
			pb = ProgressBar(num_tiles,
							 counter_text='images',
							 leadtext=msg,
							 show_counter=True,
							 show_eta=True)

	# Create the time-to-event input used for CPH models
	if model_type == 'cph':
		event_input = tf.keras.Model(inputs=model.input, outputs=model.get_layer("event_input").output)
		events = []

	# For all tiles, calculate the intermediate layer (pre-hidden layer) activations,
	# 	and if a CPH model is being used, include time-to-event data
	for i, batch in enumerate(dataset_with_slidenames):
		if pb: pb.increase_bar_value(detected_batch_size)
		elif log.INFO_LEVEL > 0:
			sys.stdout.write(f"\rGenerating predictions (batch {i})...")
			sys.stdout.flush()
		if not detected_batch_size: detected_batch_size = len(batch[1].numpy())

		tile_to_slides += [slide_bytes.decode('utf-8') for slide_bytes in batch[2].numpy()]
		y_true += [batch[1].numpy()]
		pre_hl += [intermediate_layer_model.predict_on_batch(batch[0])]
		if model_type == 'cph':
			events += [event_input.predict_on_batch(batch[0])]
	
	# Concatenate arrays
	pre_hl = np.concatenate(pre_hl)
	if model_type == 'cph':
		events = np.concatenate(events)
	y_true = np.concatenate(y_true)
	
	if log.INFO_LEVEL > 0:
		sys.stdout.write("\r\033[K")
		sys.stdout.flush()

	# Generate baseline model predictions from hidden layers, 
	# 	Using the pre-hidden layer activations generated just above.
	#	These baseline predictions should be identical to running 
	# 	the complete model all at once.
	if model_type == 'cph':
		y_pred = predict_from_layer(model, pre_hl, input_layer_name='hidden_0', ouput_layer_index=-1)
		y_pred = np.concatenate((y_pred, events), axis = 1)
	else:
		y_pred = predict_from_layer(model, pre_hl, input_layer_name='hidden_0')

	# Generate the AUC, R-squared, and C-index metrics
	# 	From the generated baseline predictions.
	base_auc, base_r_squared, base_c_index = gen_metrics_from_predictions(y_true=y_true,
												  						  y_pred=y_pred,
																		  tile_to_slides=tile_to_slides,
																		  annotations=annotations,
																		  model_type=model_type,
																		  manifest=manifest,
																		  label=label,
																		  min_tiles_per_slide=min_tiles_per_slide,
																		  data_dir=data_dir,
																		  verbose=True,
																		  histogram=False,
																		  plot=False)
	base_auc_list = np.array([base_auc['tile'], base_auc['slide'], base_auc['patient']])

	total_features = sum(feature_sizes)
	if model_type == 'cph':
		feature_sizes = feature_sizes[1:]
		feature_names = feature_names[1:]
		total_features -= 1

	if not drop_images:
		feature_names += ["Histology"]

	# For each feature, generate permutation metrics
	curCount = 0
	for i, feature in enumerate(feature_names):
		pre_hl_new = np.copy(pre_hl)
		
		if feature == "Histology":
			pre_hl_new[:,total_features:] = np.random.permutation(pre_hl_new[:,total_features:])
		else:
			if feature_sizes[i] == 1:
				pre_hl_new[:,curCount] = np.random.permutation(pre_hl_new[:,curCount])
			else:
				pre_hl_new[:,curCount:curCount + feature_sizes[i]] = np.random.permutation(pre_hl_new[:,curCount:curCount + feature_sizes[i]])
			
			curCount = curCount + feature_sizes[i]

		if model_type == 'cph':
			y_pred = predict_from_layer(model, pre_hl_new, input_layer_name='hidden_0', ouput_layer_index=-1)
			y_pred = np.concatenate((y_pred, events), axis = 1)
		else:
			y_pred = predict_from_layer(model, pre_hl_new, input_layer_name='hidden_0')

		new_auc, _, _ = gen_metrics_from_predictions(y_true=y_true,
													y_pred=y_pred,
													tile_to_slides=tile_to_slides,
													annotations=annotations,
													model_type=model_type,
													manifest=manifest,
													label=None, #label[i] ? 
													min_tiles_per_slide=min_tiles_per_slide,
													data_dir=data_dir,
													verbose=False,
													histogram=False,
													plot=False)
		metrics[feature] = base_auc_list - np.array([new_auc['tile'], new_auc['slide'], new_auc['patient']])

	#Probably makes sense to measure only at the tile level - unless we write code to do permutation of patient level data which would be probably more work than its worth
	feature_text = ""
	for feature in feature_names:
		if model_type == 'categorical':
			feature_text += feature + ": " + str(metrics[feature][0][0]) + ", "
		else:
			feature_text += feature + ": " + str(metrics[feature][0]) + ", "
	log.info("Feature importance, tile level: " + feature_text, 1)
	
	return base_auc, base_r_squared, base_c_index<|MERGE_RESOLUTION|>--- conflicted
+++ resolved
@@ -787,7 +787,6 @@
 
 	return accuracy, sensitivity, specificity, precision, recall, f1_score, kappa
 
-<<<<<<< HEAD
 def concordance_index(y_true, y_pred):
 	E = y_pred[:, -1]  # HERE
 	y_pred = y_pred[:, :-1]  # HERE
@@ -809,29 +808,9 @@
 								 verbose=True,
 								 histogram=True,
 								 plot=True):
-=======
-def generate_performance_metrics(model, dataset_with_slidenames, annotations, model_type,
-								 data_dir, label=None, manifest=None, min_tiles_per_slide=0, num_tiles=0):
-	'''Evaluate performance of a given model on a given TFRecord dataset, 
-	generating a variety of statistical outcomes and graphs.
->>>>>>> 6eda474f
 
 	label_end = "" if not label else f"_{label}"
 	label_start = "" if not label else f"{label}_"
-<<<<<<< HEAD
-=======
-	y_true, y_pred, tile_to_slides = [], [], []
-	detected_batch_size = 0
-	if log.INFO_LEVEL > 0 and num_tiles:
-		sys.stdout.write("\rGenerating predictions...")
-		pb = ProgressBar(num_tiles,
-						counter_text='images',
-						leadtext="Generating predictions... ",
-						show_counter=True,
-						show_eta=True)
-	else:
-		pb = None
->>>>>>> 6eda474f
 
 	tile_to_patients = [annotations[slide][sfutil.TCGA.patient] for slide in tile_to_slides]
 	patients = list(set(tile_to_patients))
@@ -932,23 +911,13 @@
 		# Generate tile-level ROC
 		for i in range(num_cat):
 			try:
-<<<<<<< HEAD
 				roc_auc, average_precision, optimal_threshold = generate_roc(y_true[:, i], y_pred[:, i], data_dir, f'{label_start}tile_ROC{i}')
 				auc['tile'] += [roc_auc]
 				if histogram:
 					generate_histogram(y_true[:, i], y_pred[:, i], data_dir, f'{label_start}tile_histogram{i}')			
 				if verbose:
 					log.info(f"Tile-level AUC (cat #{i:>2}): {roc_auc:.3f}, AP: {average_precision:.3f} (opt. threshold: {optimal_threshold:.3f})", 1)
-=======
-				roc_auc, average_precision, optimal_threshold = generate_roc(y_true[:, i],
-																			 y_pred[:, i],
-																			 data_dir,
-																			 f'{label_start}tile_ROC{i}')
-
-				generate_histogram(y_true[:, i], y_pred[:, i], data_dir, f'{label_start}tile_histogram{i}')
-				tile_auc += [roc_auc]
-				log.info(f"Tile-level AUC (cat #{i:>2}): {roc_auc:.3f}, AP: {average_precision:.3f} (opt. threshold: {optimal_threshold:.3f})", 1)
->>>>>>> 6eda474f
+
 			except IndexError:
 				log.warn(f"Unable to generate tile-level stats for outcome {i}", 1)
 
@@ -984,19 +953,10 @@
 			try:
 				slide_y_pred = percent_calls_by_slide[:, i]
 				slide_y_true = [y_true_slide[slide][i] for slide in unique_slides]
-<<<<<<< HEAD
 				roc_auc, average_precision, optimal_threshold = generate_roc(slide_y_true, slide_y_pred, data_dir, f'{label_start}slide_ROC{i}')
 				auc['slide'] += [roc_auc]
 				if verbose:
 					log.info(f"Slide-level AUC (cat #{i:>2}): {roc_auc:.3f}, AP: {average_precision:.3f} (opt. threshold: {optimal_threshold:.3f})", 1)
-=======
-				roc_auc, average_precision, optimal_threshold = generate_roc(slide_y_true,
-																			 slide_y_pred,
-																			 data_dir,
-																			 f'{label_start}slide_ROC{i}')
-				slide_auc += [roc_auc]
-				log.info(f"Slide-level AUC (cat #{i:>2}): {roc_auc:.3f}, AP: {average_precision:.3f} (opt. threshold: {optimal_threshold:.3f})", 1)
->>>>>>> 6eda474f
 			except IndexError:
 				log.warn(f"Unable to generate slide-level stats for outcome {i}", 1)
 
@@ -1014,19 +974,10 @@
 				try:
 					patient_y_pred = percent_calls_by_patient[:, i]
 					patient_y_true = [y_true_patient[patient][i] for patient in patients]
-<<<<<<< HEAD
 					roc_auc, average_precision, optimal_threshold = generate_roc(patient_y_true, patient_y_pred, data_dir, f'{label_start}patient_ROC{i}')
 					auc['patient'] += [roc_auc]
 					if verbose:
 						log.info(f"Patient-level AUC (cat #{i:>2}): {roc_auc:.3f}, AP: {average_precision:.3f} (opt. threshold: {optimal_threshold:.3f})", 1)
-=======
-					roc_auc, average_precision, optimal_threshold = generate_roc(patient_y_true,
-																				 patient_y_pred,
-																				 data_dir,
-																				 f'{label_start}patient_ROC{i}')
-					patient_auc += [roc_auc]
-					log.info(f"Patient-level AUC (cat #{i:>2}): {roc_auc:.3f}, AP: {average_precision:.3f} (opt. threshold: {optimal_threshold:.3f})", 1)
->>>>>>> 6eda474f
 				except IndexError:
 					log.warn(f"Unable to generate patient-level stats for outcome {i}", 1)
 	
@@ -1042,15 +993,7 @@
 												 y_true_slide,
 												 "slide")
 		y_true_by_slide = np.array([y_true_slide[slide] for slide in unique_slides])
-<<<<<<< HEAD
 		r_squared['slide'] = generate_scatter(y_true_by_slide, averages_by_slide, data_dir, label_end+"_by_slide")			
-=======
-		r_squared_slide = generate_scatter(y_true_by_slide,
-										   averages_by_slide,
-										   data_dir,
-										   label_end+"_by_slide")			
-
->>>>>>> 6eda474f
 		if not patient_error:
 			# Generate and save patient-level averages of each outcome
 			averages_by_patient = get_average_by_group(y_pred,
@@ -1060,14 +1003,7 @@
 													   y_true_patient, 
 													   "slide")
 			y_true_by_patient = np.array([y_true_patient[patient] for patient in patients])
-<<<<<<< HEAD
 			r_squared['patient'] = generate_scatter(y_true_by_patient, averages_by_patient, data_dir, label_end+"_by_patient")
-=======
-			r_squared_patient = generate_scatter(y_true_by_patient, 
-												 averages_by_patient, 
-												 data_dir, 
-												 label_end+"_by_patient")			
->>>>>>> 6eda474f
 
 	if model_type == 'cph':
 		# Generate c_index
