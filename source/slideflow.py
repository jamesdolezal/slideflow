--- conflicted
+++ resolved
@@ -211,29 +211,17 @@
 		#tensorboard_process = subprocess.Popen(['tensorboard', f'--logdir={model_dir}'], stdout=devnull)
 
 		print(f" + [{sfutil.info('INFO')}] Using {sfutil.green('ImageNet')} pretraining")
-<<<<<<< HEAD
-		validation_loss = SFM.train()
-=======
 		val_acc = SFM.train()
->>>>>>> 99dde32e
 		'''if self.PRETRAIN == 'imagenet':
 			validation_loss = SFM.retrain()
 		else:
 			print(f" + [{sfutil.info('INFO')}] Pretraining from model {sfutil.green(self.PRETRAIN)}")
 			validation_loss = SFM.train(restore_checkpoint = self.PRETRAIN)'''
-<<<<<<< HEAD
-		return validation_loss
-
-	def batch_train(self):
-		'''Train a batch of models sequentially given configurations found in an annotations file.'''
-		model_losses = {}
-=======
 		return val_acc
 
 	def batch_train(self):
 		'''Train a batch of models sequentially given configurations found in an annotations file.'''
 		model_acc = {}
->>>>>>> 99dde32e
 		with open(self.BATCH_TRAIN_CONFIG) as csv_file:
 			reader = csv.reader(csv_file)
 			header = next(reader)
@@ -254,21 +242,12 @@
 						setattr(model_config, arg, arg_type(value))
 					else:
 						print(f"[{sfutil.fail('ERROR')}] Unknown argument '{arg}' found in training config file.")
-<<<<<<< HEAD
-				validation_loss = self.train_model(model_name, model_config)
-				model_losses.update({model_name: validation_loss})
-				print(f"\n[{sfutil.header('Complete')}] Training complete for model {model_name}, validation loss {sfutil.info(str(validation_loss))}\n")
-		print(f"\n[{sfutil.header('Complete')}] Batch training complete; validation losses:")
-		for model in model_losses:
-			print(f" - {sfutil.green(model)}: {str(model_losses[model])}")
-=======
 				val_acc = self.train_model(model_name, model_config)
 				model_acc.update({model_name: min(val_acc)})
 				print(f"\n[{sfutil.header('Complete')}] Training complete for model {model_name}, minimum validation loss {sfutil.info(min(val_acc))}\n")
 		print(f"\n[{sfutil.header('Complete')}] Batch training complete; validation losses:")
 		for model in model_acc:
 			print(f" - {sfutil.green(model)}: {str(model_acc[model])}")
->>>>>>> 99dde32e
 
 
 	def create_blank_batch_config(self):
