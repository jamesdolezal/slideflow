--- conflicted
+++ resolved
@@ -321,7 +321,7 @@
         pretrain: Optional[str] = None,
         checkpoint: Optional[str] = None
     ) -> torch.nn.Module:
-        if self.model_type() == 'cph':
+        if self.model_type() == 'survival':
             num_slide_features = num_slide_features - 1
         assert num_classes is not None or labels is not None
         if num_classes is None:
@@ -392,17 +392,10 @@
         #check if loss is custom_[type] and returns type
         if self.loss.startswith('custom'):
             return self.loss[7:]
-<<<<<<< HEAD
         elif self.loss == 'CoxProportionalHazardsLoss':
-            return 'cph'
-        elif self.loss in self.LinearLossDict:
-            return 'linear'
-=======
-        elif self.loss == 'NLL':
             return 'survival'
         elif self.loss in self.RegressionLossDict:
             return 'regression'
->>>>>>> 330570c1
         else:
             return 'classification'
 
@@ -1813,14 +1806,14 @@
     def _update_log_epoch_metrics(self, results, save_model) -> None:
         loss = self.running_loss / self.epoch_records
         epoch_metrics = {'train_metrics': {'loss': loss}}
-        if self.hp.model_type() == 'categorical':
+        if self.hp.model_type() == 'classification':
             acc, acc_desc = self._calculate_accuracy(
                 self.running_corrects, self.epoch_records
             )
             epoch_metrics['train_metrics'].update({
                 'accuracy': self._accuracy_as_numpy(acc)  # type: ignore
             })
-        elif self.hp.model_type() == 'linear':
+        elif self.hp.model_type() == 'regression':
             acc, acc_desc = 0, ''  # type: ignore
         else:
             raise errors.ModelError(
@@ -2066,27 +2059,7 @@
                     self.step += 1
                     self.global_step += 1
 
-<<<<<<< HEAD
-            results = self._update_log_epoch_metrics(results, save_model)
-=======
-            # Update and log epoch metrics ------------------------------------
-            loss = self.running_loss / self.epoch_records
-            epoch_metrics = {'train_metrics': {'loss': loss}}
-            if self.hp.model_type() == 'classification':
-                acc, acc_desc = self._calculate_accuracy(
-                    self.running_corrects, self.epoch_records
-                )
-                epoch_metrics['train_metrics'].update({
-                    'accuracy': self._accuracy_as_numpy(acc)  # type: ignore
-                })
-            else:
-                acc, acc_desc = 0, ''  # type: ignore
-            results['epochs'][f'epoch{self.epoch}'].update(epoch_metrics)
-            self._log_epoch('train', self.epoch, loss, acc_desc)
-            self._log_to_neptune(loss, acc, 'train', 'epoch')
-            if save_model and (self.epoch in self.hp.epochs or self.early_stop):
-                self._save_model()
->>>>>>> 330570c1
+            results = self._update_log_epoch_metrics(results, save_model) # FIXME:
 
             # Full evaluation -------------------------------------------------
             # Perform full evaluation if the epoch is one of the
@@ -2139,12 +2112,12 @@
     data as the first input feature, and time to outcome as the linear outcome.
     Uses concordance index as the evaluation metric."""
 
-    _model_type = 'cph'
+    _model_type = 'survival'
 
     def __init__(self, *args, **kwargs) -> None:
         super().__init__(*args, **kwargs)
         if not self.num_slide_features:
-            raise errors.ModelError('Model error - CPH models must '
+            raise errors.ModelError('Model error - Survival models must '
                                     'include event input')
         
     def _setup_inputs(self) -> None:
