from __future__ import absolute_import
from __future__ import division
from __future__ import print_function

import os
import json
import warnings
import shutil
import types
import inspect

warnings.filterwarnings('ignore')

import numpy as np
import tensorflow as tf
import slideflow as sf
import slideflow.model.base as _base
import slideflow.util.neptune_utils

from os.path import join, exists, dirname
from slideflow.util import log
from slideflow.model.base import ModelError, FeatureError, no_scope, log_summary, log_manifest
from slideflow.model.tensorflow_utils import *

class ModelParams(_base._ModelParams):
    """Build a set of hyperparameters."""

    def __init__(self, *args, **kwargs):
        self.OptDict = {
            'Adam': tf.keras.optimizers.Adam,
            'SGD': tf.keras.optimizers.SGD,
            'RMSprop': tf.keras.optimizers.RMSprop,
            'Adagrad': tf.keras.optimizers.Adagrad,
            'Adadelta': tf.keras.optimizers.Adadelta,
            'Adamax': tf.keras.optimizers.Adamax,
            'Nadam': tf.keras.optimizers.Nadam
        }
        self.ModelDict = {
            'xception': tf.keras.applications.Xception,
            'vgg16': tf.keras.applications.VGG16,
            'vgg19': tf.keras.applications.VGG19,
            'resnet50': tf.keras.applications.ResNet50,
            'resnet101': tf.keras.applications.ResNet101,
            'resnet152': tf.keras.applications.ResNet152,
            'resnet50_v2': tf.keras.applications.ResNet50V2,
            'resnet101_v2': tf.keras.applications.ResNet101V2,
            'resnet152_v2': tf.keras.applications.ResNet152V2,
            #'ResNeXt50': tf.keras.applications.ResNeXt50,
            #'ResNeXt101': tf.keras.applications.ResNeXt101,
            'inception': tf.keras.applications.InceptionV3,
            'nasnet_large': tf.keras.applications.NASNetLarge,
            'inception_resnet_v2': tf.keras.applications.InceptionResNetV2,
            'mobilenet': tf.keras.applications.MobileNet,
            'mobilenet_v2': tf.keras.applications.MobileNetV2,
            #'DenseNet': tf.keras.applications.DenseNet,
            #'NASNet': tf.keras.applications.NASNet
        }
        self.LinearLossDict = {
            'mean_squared_error': tf.keras.losses.mean_squared_error,
            'mean_absolute_error': tf.keras.losses.mean_absolute_error,
            'mean_absolute_percentage_error': tf.keras.losses.mean_absolute_percentage_error,
            'mean_squared_logarithmic_error': tf.keras.losses.mean_squared_logarithmic_error,
            'squared_hinge': tf.keras.losses.squared_hinge,
            'hinge': tf.keras.losses.hinge,
            'logcosh': tf.keras.losses.logcosh,
            'negative_log_likelihood': negative_log_likelihood
        }
        self.AllLossDict = {
            'mean_squared_error': tf.keras.losses.mean_squared_error,
            'mean_absolute_error': tf.keras.losses.mean_absolute_error,
            'mean_absolute_percentage_error': tf.keras.losses.mean_absolute_percentage_error,
            'mean_squared_logarithmic_error': tf.keras.losses.mean_squared_logarithmic_error,
            'squared_hinge': tf.keras.losses.squared_hinge,
            'hinge': tf.keras.losses.hinge,
            'categorical_hinge': tf.keras.losses.categorical_hinge,
            'logcosh': tf.keras.losses.logcosh,
            'huber': tf.keras.losses.huber,
            'categorical_crossentropy': tf.keras.losses.categorical_crossentropy,
            'sparse_categorical_crossentropy': tf.keras.losses.sparse_categorical_crossentropy,
            'binary_crossentropy': tf.keras.losses.binary_crossentropy,
            'kullback_leibler_divergence': tf.keras.losses.kullback_leibler_divergence,
            'poisson': tf.keras.losses.poisson,
            'negative_log_likelihood': negative_log_likelihood
        }
        super().__init__(*args, **kwargs)
        assert self.model in self.ModelDict.keys()
        assert self.optimizer in self.OptDict.keys()
        assert self.loss in self.AllLossDict.keys()

    def _add_hidden_layers(self, model, regularizer):
        for i in range(self.hidden_layers):
            model = tf.keras.layers.Dense(self.hidden_layer_width,
                                          name=f'hidden_{i}',
                                          activation='relu',
                                          kernel_regularizer=regularizer)(model)
        return model

    def _add_regularization(self, model):
        # Add L2 regularization to all compatible layers in the base model
        if self.L2_weight != 0:
            regularizer = tf.keras.regularizers.l2(self.L2_weight)
            model = add_regularization(model, regularizer)
        else:
            regularizer = None
        return model, regularizer

    def _freeze_layers(self, model):
        freezeIndex = int(len(model.layers) - (self.trainable_layers - 1 ))# - self.hp.hidden_layers - 1))
        log.info(f'Only training on last {self.trainable_layers} layers (of {len(model.layers)} total)')
        for layer in model.layers[:freezeIndex]:
            layer.trainable = False
        return model

    def _get_core(self, weights=None):
        """Returns a Keras model of the appropriate architecture, input shape, pooling, and initial weights."""
        input_shape = (self.tile_px, self.tile_px, 3)
        model_fn = self.ModelDict[self.model]
        model_kwargs = {
            'input_shape': input_shape,
            'include_top': self.include_top,
            'pooling': self.pooling,
            'weights': weights
        }
        # Only pass kwargs accepted by model function
        model_fn_sig = inspect.signature(model_fn)
        model_kw = [param.name for param in model_fn_sig.parameters.values() if param.kind == param.POSITIONAL_OR_KEYWORD]
        model_kwargs = {key:model_kwargs[key] for key in model_kw if key in model_kwargs}
        return model_fn(**model_kwargs)

    def _build_base(self, pretrain='imagenet'):
        """Builds the base image model, from a Keras model core, with the appropriate input tensors and identity layers."""
        image_shape = (self.tile_px, self.tile_px, 3)
        tile_input_tensor = tf.keras.Input(shape=image_shape, name='tile_image')
        if pretrain: log.info(f'Using pretraining from {sf.util.green(pretrain)}')
        if pretrain and pretrain != 'imagenet':
            pretrained_model = tf.keras.models.load_model(pretrain)
            try:
                # This is the tile_image input
                pretrained_input = pretrained_model.get_layer(name='tile_image').input
                # Name of the pretrained model core, which should be at layer 1
                pretrained_name = pretrained_model.get_layer(index=1).name
                # This is the post-convolution layer
                pretrained_output = pretrained_model.get_layer(name='post_convolution').output
                base_model = tf.keras.Model(inputs=pretrained_input,
                                            outputs=pretrained_output,
                                            name=f'pretrained_{pretrained_name}').layers[1]
            except ValueError:
                log.warning('Unable to automatically read pretrained model, will try legacy format')
                base_model = pretrained_model.get_layer(index=0)
        else:
            base_model = self._get_core(weights=pretrain)
            if self.include_top:
                base_model = tf.keras.Model(inputs=base_model.input, outputs=base_model.layers[-2].output, name=base_model.name)

        # Add regularization
        base_model, regularizer = self._add_regularization(base_model)

        # Allow only a subset of layers in the base model to be trainable
        if self.trainable_layers != 0:
            base_model = self._freeze_layers(base_model)

        # This is an identity layer that simply returns the last layer, allowing us to name and access this layer later
        post_convolution_identity_layer = tf.keras.layers.Activation('linear', name='post_convolution')
        layers = [tile_input_tensor, base_model]
        if not self.pooling:
            layers += [tf.keras.layers.Flatten()]
        layers += [post_convolution_identity_layer]
        if self.dropout:
            layers += [tf.keras.layers.Dropout(self.dropout)]
        tile_image_model = tf.keras.Sequential(layers)
        model_inputs = [tile_image_model.input]
        return tile_image_model, model_inputs, regularizer

    def _build_categorical_model(self, num_classes, num_slide_features=0, activation='softmax',
                                pretrain='imagenet', checkpoint=None):

        """Assembles categorical model, using pretraining (imagenet) or the base layers of a supplied model.

        Args:
            num_classes (int or dict): Either int (single categorical outcome, indicating number of classes) or dict
                (dict mapping categorical outcome names to number of unique categories in each outcome).
            num_slide_features (int): Number of slide-level features separate from image input. Defaults to 0.
            activation (str): Type of final layer activation to use. Defaults to softmax.
            pretrain (str): Either 'imagenet' or path to model to use as pretraining. Defaults to 'imagenet'.
            checkpoint (str): Path to checkpoint from which to resume model training. Defaults to None.
        """

        tile_image_model, model_inputs, regularizer = self._build_base(pretrain)

        if num_slide_features:
            slide_feature_input_tensor = tf.keras.Input(shape=(num_slide_features), name='slide_feature_input')

        # Merge layers
        if num_slide_features and ((self.tile_px == 0) or self.drop_images):
            log.info('Generating model with just clinical variables and no images')
            merged_model = slide_feature_input_tensor
            model_inputs += [slide_feature_input_tensor]
        else:
            merged_model = tile_image_model.output

        # Add hidden layers
        merged_model = self._add_hidden_layers(merged_model, regularizer)

        # Multi-categorical outcomes
        if isinstance(num_classes, dict):
            outputs = []
            for c in num_classes:
                final_dense_layer = tf.keras.layers.Dense(num_classes[c],
                                                          kernel_regularizer=regularizer,
                                                          name=f'prelogits-{c}')(merged_model)
                outputs += [tf.keras.layers.Activation(activation, dtype='float32', name=f'out-{c}')(final_dense_layer)]
        else:
            final_dense_layer = tf.keras.layers.Dense(num_classes,
                                                      kernel_regularizer=regularizer,
                                                      name='prelogits')(merged_model)
            outputs = [tf.keras.layers.Activation(activation, dtype='float32', name='output')(final_dense_layer)]

        # Assemble final model
        log.debug(f'Using {activation} activation')
        model = tf.keras.Model(inputs=model_inputs, outputs=outputs)

        if checkpoint:
            log.info(f'Loading checkpoint weights from {sf.util.green(checkpoint)}')
            model.load_weights(checkpoint)

        return model

    def _build_cph_model(self, num_classes, num_slide_features=1, pretrain=None, checkpoint=None):
        """Assembles a Cox Proportional Hazards (CPH) model, using pretraining (imagenet) or the base layers
        of a supplied model.

        Args:
            num_classes (int or dict): Either int (single categorical outcome, indicating number of classes) or dict
                (dict mapping categorical outcome names to number of unique categories in each outcome).
            num_slide_features (int): Number of slide-level features separate from image input. Defaults to 0.
            activation (str): Type of final layer activation to use. Defaults to softmax.
            pretrain (str): Either 'imagenet' or path to model to use as pretraining. Defaults to 'imagenet'.
            checkpoint (str): Path to checkpoint from which to resume model training. Defaults to None.
        """

        activation = 'linear'
        tile_image_model, model_inputs, regularizer = self._build_base(pretrain)

        # Add slide feature input tensors, if there are more slide features
        #    than just the event input tensor for CPH models
        event_input_tensor = tf.keras.Input(shape=(1), name='event_input')
        if not (num_slide_features == 1):
            slide_feature_input_tensor = tf.keras.Input(shape=(num_slide_features - 1),
                                                        name='slide_feature_input')

        # Merge layers
        if num_slide_features and ((self.tile_px == 0) or self.drop_images):
            # Add images
            log.info('Generating model with just clinical variables and no images')
            merged_model = slide_feature_input_tensor
            model_inputs += [slide_feature_input_tensor, event_input_tensor]
        elif num_slide_features and num_slide_features > 1:
            # Add slide feature input tensors, if there are more slide features
            #    than just the event input tensor for CPH models
            merged_model = tf.keras.layers.Concatenate(name='input_merge')([slide_feature_input_tensor,
                                                                            tile_image_model.output])
            model_inputs += [slide_feature_input_tensor, event_input_tensor]
        else:
            merged_model = tile_image_model.output
            model_inputs += [event_input_tensor]

        # Add hidden layers
        merged_model = self._add_hidden_layers(merged_model, regularizer)

        log.debug(f'Using {activation} activation')

        # Multi-categorical outcomes
        if type(num_classes) == dict:
            outputs = []
            for c in self.num_classes:
                final_dense_layer = tf.keras.layers.Dense(num_classes[c],
                                                          kernel_regularizer=regularizer,
                                                          name=f'prelogits-{c}')(merged_model)
                outputs += [tf.keras.layers.Activation(activation, dtype='float32', name=f'out-{c}')(final_dense_layer)]
        else:
            final_dense_layer = tf.keras.layers.Dense(num_classes,
                                                      kernel_regularizer=regularizer,
                                                      name='prelogits')(merged_model)
            outputs = [tf.keras.layers.Activation(activation, dtype='float32', name='output')(final_dense_layer)]
        outputs[0] = tf.keras.layers.Concatenate(name='output_merge_CPH',
                                                 dtype='float32')([outputs[0], event_input_tensor])

        # Assemble final model
        model = tf.keras.Model(inputs=model_inputs, outputs=outputs)

        if checkpoint:
            log.info(f'Loading checkpoint weights from {sf.util.green(checkpoint)}')
            model.load_weights(checkpoint)

        return model

    def build_model(self, labels=None, num_classes=None, **kwargs):
        """Auto-detects model type (categorical, linear, CPH) from parameters and builds, using pretraining (imagenet)
        or the base layers of a supplied model.

        Args:
            labels (dict, optional): Dict mapping slide names to outcomes. Used to detect number of outcome categories.
            num_classes (int or dict, optional): Either int (single categorical outcome, indicating number of classes)
                or dict (dict mapping categorical outcome names to number of unique categories in each outcome).
                Must supply either `num_classes` or `label` (can detect number of classes from labels)
            num_slide_features (int, optional): Number of slide-level features separate from image input. Defaults to 0.
            activation (str, optional): Type of final layer activation to use. Defaults to 'softmax' (categorical models)
                or 'linear' (linear or CPH models).
            pretrain (str, optional): Either 'imagenet' or path to model to use as pretraining. Defaults to 'imagenet'.
            checkpoint (str, optional): Path to checkpoint from which to resume model training. Defaults to None.
        """

        assert num_classes is not None or labels is not None
        if num_classes is None:
            num_classes = self._detect_classes_from_labels(labels)

        if self.model_type() == 'categorical':
            return self._build_categorical_model(num_classes, **kwargs, activation='softmax')
        elif self.model_type() == 'linear':
            return self._build_categorical_model(num_classes, **kwargs, activation='linear')
        elif self.model_type() == 'cph':
            return self._build_cph_model(num_classes, **kwargs)
        else:
            raise ModelError(f'Unknown model type: {self.model_type()}')

    def get_loss(self):
        return self.AllLossDict[self.loss]

    def get_opt(self):
        """Returns optimizer with appropriate learning rate."""
        if self.learning_rate_decay not in (0, 1):
            initial_learning_rate = self.learning_rate
            lr_schedule = tf.keras.optimizers.schedules.ExponentialDecay(
                initial_learning_rate,
                decay_steps=self.learning_rate_decay_steps,
                decay_rate=self.learning_rate_decay,
                staircase=True
            )
            return self.OptDict[self.optimizer](learning_rate=lr_schedule)
        else:
            return self.OptDict[self.optimizer](lr=self.learning_rate)

    def model_type(self):
        """Returns either 'linear', 'categorical', or 'cph' depending on the loss type."""
        if self.loss == 'negative_log_likelihood':
            return 'cph'
        elif self.loss in self.LinearLossDict:
            return 'linear'
        else:
            return 'categorical'

class _PredictionAndEvaluationCallback(tf.keras.callbacks.Callback):
    # TODO: log early stopping batch number, and record

    """Prediction and Evaluation Callback used during model training."""

    def __init__(self, parent, cb_args):
        super(_PredictionAndEvaluationCallback, self).__init__()
        self.parent = parent
        self.hp = parent.hp
        self.cb_args = cb_args
        self.early_stop = False
        self.last_ema = -1
        self.moving_average = []
        self.ema_two_checks_prior = -1
        self.ema_one_check_prior = -1
        self.epoch_count = cb_args.starting_epoch
        self.model_type = self.hp.model_type()
        self.results = {'epochs': {}}
        self.neptune_run = self.parent.neptune_run

    def on_epoch_end(self, epoch, logs={}):
        if log.getEffectiveLevel() <= 20: print('\r\033[K', end='')
        self.epoch_count += 1
        if self.epoch_count in [e for e in self.hp.epochs]:
            model_name = self.parent.name if self.parent.name else 'trained_model'
            model_path = os.path.join(self.parent.outdir, f'{model_name}_epoch{self.epoch_count}')
            self.model.save(model_path)

<<<<<<< HEAD
            if not exists(join(model_path, 'hyperparameters.json')):
                try:
                    config_path = join(dirname(model_path), 'hyperparameters.json')
=======
            # Try to copy model settings/hyperparameters file into the model folder
            if not exists(join(model_path, 'params.json')):
                try:
                    config_path = join(dirname(model_path), 'params.json')
>>>>>>> b844427c
                    if self.neptune_run:
                        config = sf.util.load_json(config_path)
                        config['neptune_id'] = self.neptune_run['sys/id'].fetch()
                        sf.util.write_json(config, config_path)
                    shutil.copy(config_path,
<<<<<<< HEAD
                                join(model_path, 'hyperparameters.json'), )
                    shutil.copy(os.path.join(dirname(model_path), 'slide_manifest.csv'),
                                join(model_path, 'slide_manifest.csv'), )
                except:
                    log.warning('Unable to copy hyperparameters.json/slide_manifest.csv files into model folder.')
=======
                                join(model_path, 'params.json'), )
                    shutil.copy(join(dirname(model_path), 'slide_manifest.csv'),
                                join(model_path, 'slide_manifest.csv'), )
                except:
                    log.warning('Unable to copy params.json/slide_manifest.csv files into model folder.')
>>>>>>> b844427c

            log.info(f'Trained model saved to {sf.util.green(model_path)}')
            if self.cb_args.using_validation:
                self.evaluate_model(logs)
        elif self.early_stop:
            self.evaluate_model(logs)
        self.model.stop_training = self.early_stop

    def on_train_batch_end(self, batch, logs={}):
        if (self.cb_args.using_validation and self.cb_args.validate_on_batch
            and (batch > 0) and (batch % self.cb_args.validate_on_batch == 0)):

            val_metrics = self.model.evaluate(self.cb_args.validation_data,
                                                verbose=0,
                                                steps=self.cb_args.validation_steps,
                                                return_dict=True)
            val_loss = val_metrics['loss']
            self.model.stop_training = False
            if self.hp.early_stop_method == 'accuracy' and 'val_accuracy' in val_metrics:
                early_stop_value = val_metrics['val_accuracy']
                val_acc = f"{val_metrics['val_accuracy']:3f}"
            else:
                early_stop_value = val_loss
                val_acc = ', '.join([f'{val_metrics[v]:.3f}' for v in val_metrics if 'accuracy' in v])
            if 'accuracy' in logs:
                train_acc = f"{logs['accuracy']:.3f}"
            else:
                train_acc = ', '.join([f'{logs[v]:.3f}' for v in logs if 'accuracy' in v])
            if log.getEffectiveLevel() <= 20: print('\r\033[K', end='')
            self.moving_average += [early_stop_value]

            # Log to neptune
            if self.neptune_run:
                self.neptune_run["metrics/batch/batch"].log(batch)
                self.neptune_run["metrics/batch/epoch"].log(self.epoch_count)
                for v in val_metrics:
                    self.neptune_run[f"metrics/batch/val_{v}"].log(round(val_metrics[v], 3))
                self.neptune_run["metrics/batch/exp_moving_average"].log(round(self.last_ema, 3))
                self.neptune_run["early_stop/stopped_early"] = False

            # Base logging message
            batch_msg = sf.util.blue(f'Batch {batch:<5}')
            loss_msg = f"{sf.util.green('loss')}: {logs['loss']:.3f}"
            val_loss_msg = f"{sf.util.purple('val_loss')}: {val_loss:.3f}"
            if self.model_type == 'categorical':
                acc_msg = f"{sf.util.green('acc')}: {train_acc}"
                val_acc_msg = f"{sf.util.purple('val_acc')}: {val_acc}"
                log_message = f"{batch_msg} {loss_msg}, {acc_msg} | {val_loss_msg}, {val_acc_msg}"
            else:
                log_message = f"{batch_msg} {loss_msg} | {val_loss_msg}"

            # Calculate exponential moving average of validation accuracy
            if len(self.moving_average) <= self.cb_args.ema_observations:
                log.info(log_message)
            else:
                # Only keep track of the last [ema_observations] validation accuracies
                self.moving_average.pop(0)
                if self.last_ema == -1:
                    # Calculate simple moving average
                    self.last_ema = sum(self.moving_average) / len(self.moving_average)
                    log.info(log_message +  f' (SMA: {self.last_ema:.3f})')
                else:
                    # Update exponential moving average
                    self.last_ema = (early_stop_value * (self.cb_args.ema_smoothing/(1+self.cb_args.ema_observations))) + \
                                    (self.last_ema * (1-(self.cb_args.ema_smoothing/(1+self.cb_args.ema_observations))))
                    log.info(log_message + f' (EMA: {self.last_ema:.3f})')

            # If early stopping and our patience criteria has been met,
            #   check if validation accuracy is still improving
            if (self.hp.early_stop and
                (self.last_ema != -1) and
                (float(batch)/self.cb_args.steps_per_epoch)+self.epoch_count > self.hp.early_stop_patience):

                if (self.ema_two_checks_prior != -1 and
                    ((self.hp.early_stop_method == 'accuracy' and self.last_ema <= self.ema_two_checks_prior) or
                     (self.hp.early_stop_method == 'loss'     and self.last_ema >= self.ema_two_checks_prior))):

                    log.info(f'Early stop triggered: epoch {self.epoch_count+1}, batch {batch}')
                    self.model.stop_training = True
                    self.early_stop = True

                    # Log early stop to neptune
                    if self.neptune_run:
                        self.neptune_run["early_stop/early_stop_epoch"] = self.epoch_count
                        self.neptune_run["early_stop/early_stop_batch"] = batch
                        self.neptune_run["early_stop/method"] = self.hp.early_stop_method
                        self.neptune_run["early_stop/stopped_early"] = self.early_stop
                        self.neptune_run["sys/tags"].add("early_stopped")
                else:
                    self.ema_two_checks_prior = self.ema_one_check_prior
                    self.ema_one_check_prior = self.last_ema

    def on_train_end(self, logs={}):
        if log.getEffectiveLevel() <= 20: print('\r\033[K')
        if self.neptune_run:
            self.neptune_run['sys/tags'].add('training_complete')

    def evaluate_model(self, logs={}):
        epoch = self.epoch_count
        epoch_label = f'val_epoch{epoch}'
        if not self.cb_args.skip_metrics:
            pred_args = types.SimpleNamespace(loss=self.hp.get_loss())
            metrics, acc, loss = sf.statistics.metrics_from_dataset(
                self.model,
                model_type=self.hp.model_type(),
                labels=self.parent.labels,
                patients=self.parent.patients,
                dataset=self.cb_args.validation_data_with_slidenames,
                outcome_names=self.parent.outcome_names,
                label=epoch_label,
                data_dir=self.parent.outdir,
                num_tiles=self.cb_args.num_val_tiles,
                histogram=False,
                verbose=True,
                save_predictions=self.cb_args.save_predictions,
                pred_args=pred_args
            )

        # Note that Keras loss during training includes regularization losses,
        #  so this loss will not match validation loss calculated during training
        val_metrics = {'accuracy': acc, 'loss': loss}
        #val_metrics = self.model.evaluate(self.cb_args.validation_data, verbose=0, return_dict=True)
        log.info(f'Validation metrics: ' + json.dumps(val_metrics, indent=4))
        self.results['epochs'][f'epoch{epoch}'] = {'train_metrics': {k:v for k,v in logs.items() if k[:3] != 'val'},
                                                   'val_metrics': val_metrics }
        if not self.cb_args.skip_metrics:
            for metric in metrics:
                if metrics[metric]['tile'] is None: continue
                self.results['epochs'][f'epoch{epoch}']['tile'] = metrics[metric]['tile']
                self.results['epochs'][f'epoch{epoch}']['slide'] = metrics[metric]['slide']
                self.results['epochs'][f'epoch{epoch}']['patient'] = metrics[metric]['patient']

        epoch_results = self.results['epochs'][f'epoch{epoch}']
        sf.util.update_results_log(self.cb_args.results_log, 'trained_model', {f'epoch{epoch}': epoch_results})

class Trainer:
    """Base trainer class containing functionality for model building, input processing, training, and evaluation.

    This base class requires categorical outcome(s). Additional outcome types are supported by
    :class:`slideflow.model.LinearTrainer` and :class:`slideflow.model.CPHTrainer`.

    Slide-level (e.g. clinical) features can be used as additional model input by providing slide labels
    in the slide annotations dictionary, under the key 'input'.
    """

    _model_type = 'categorical'

    def __init__(self, hp, outdir, labels, patients, slide_input=None, name=None, manifest=None, feature_sizes=None,
                 feature_names=None, outcome_names=None, mixed_precision=True, config=None, neptune_api=None,
                 neptune_workspace=None):

        """Sets base configuration, preparing model inputs and outputs.

        Args:
            hp (:class:`slideflow.model.ModelParams`): ModelParams object.
            outdir (str): Location where event logs and checkpoints will be written.
            labels (dict): Dict mapping slide names to outcome labels (int or float format).
            patients (dict): Dict mapping slide names to patient ID, as some patients may have multiple slides.
                If not provided, assumes 1:1 mapping between slide names and patients.
            slide_input (dict): Dict mapping slide names to additional slide-level input, concatenated after post-conv.
            name (str, optional): Optional name describing the model, used for model saving. Defaults to None.
            manifest (dict, optional): Manifest dictionary mapping TFRecords to number of tiles. Defaults to None.
            model_type (str, optional): Type of model outcome, 'categorical' or 'linear'. Defaults to 'categorical'.
            feature_sizes (list, optional): List of sizes of input features. Required if providing additional
                input features as input to the model.
            feature_names (list, optional): List of names for input features. Used when permuting feature importance.
            outcome_names (list, optional): Name of each outcome. Defaults to "Outcome {X}" for each outcome.
            mixed_precision (bool, optional): Use FP16 mixed precision (rather than FP32). Defaults to True.
            config (dict, optional): Training configuration dictionary, used for logging. Defaults to None.
            neptune_api (str, optional): Neptune API token, used for logging. Defaults to None.
            neptune_workspace (str, optional): Neptune workspace, used for logging. Defaults to None.
        """

        self.outdir = outdir
        self.manifest = manifest
        self.tile_px = hp.tile_px
        self.labels = labels
        self.hp = hp
        self.slides = list(labels.keys())
        self.slide_input = slide_input
        self.feature_names = feature_names
        self.feature_sizes = feature_sizes
        self.num_slide_features = 0 if not feature_sizes else sum(feature_sizes)
        self.outcome_names = outcome_names
        self.mixed_precision = mixed_precision
        self.name = name
        self.config = config
        self.neptune_run = None

        if patients:
            self.patients = patients
        else:
            self.patients = {s:s for s in self.slides}

        if not os.path.exists(outdir): os.makedirs(outdir)

        # Format outcome labels (ensures compatibility with single and multi-outcome models)
        outcome_labels = np.array(list(labels.values()))
        if len(outcome_labels.shape) == 1:
            outcome_labels = np.expand_dims(outcome_labels, axis=1)
        if not self.outcome_names:
            self.outcome_names = [f'Outcome {i}' for i in range(outcome_labels.shape[1])]
        if not isinstance(self.outcome_names, list):
            self.outcome_names = [self.outcome_names]
        if len(self.outcome_names) != outcome_labels.shape[1]:
            num_names = len(self.outcome_names)
            num_outcomes = outcome_labels.shape[1]
            raise ModelError(f'Size of outcome_names ({num_names}) does not match number of outcomes {num_outcomes}')

        self._setup_inputs()
        self.num_classes = self.hp._detect_classes_from_labels(labels)

        # Normalization setup
        self.normalizer = self.hp.get_normalizer()
        if self.normalizer: log.info(f'Using realtime {self.hp.normalizer} normalization')

        if self.mixed_precision:
            log.debug('Enabling mixed precision')
            policy = tf.keras.mixed_precision.experimental.Policy('mixed_float16')
            tf.keras.mixed_precision.experimental.set_policy(policy)

        with tf.device('/cpu'):
            self.annotations_tables = []
            for oi in range(outcome_labels.shape[1]):
                self.annotations_tables += [tf.lookup.StaticHashTable(
                    tf.lookup.KeyValueTensorInitializer(self.slides, outcome_labels[:,oi]), -1
                )]

        # Initialize Neptune
        self.use_neptune = (neptune_api and neptune_workspace)
        if self.use_neptune:
            self.neptune_logger = sf.util.neptune_utils.NeptuneLog(neptune_api, neptune_workspace)

    def _setup_inputs(self):
        # Setup slide-level input
        if self.num_slide_features:
            try:
                if self.num_slide_features:
                    log.info(f'Training with both images and {self.num_slide_features} categories of slide-level input')
            except KeyError:
                raise ModelError("Unable to find slide-level input at 'input' key in annotations")
            for slide in self.slides:
                if len(self.slide_input[slide]) != self.num_slide_features:
                    err_msg = f'Length of input for slide {slide} does not match feature_sizes'
                    num_in_feature_table = len(self.slide_input[slide])
                    raise ModelError(f'{err_msg}; expected {self.num_slide_features}, got {num_in_feature_table}')

    def _compile_model(self):
        '''Compiles keras model.'''

        self.model.compile(optimizer=self.hp.get_opt(),
                           loss=self.hp.get_loss(),
                           metrics=['accuracy'])

    def _parse_tfrecord_labels(self, image, slide):
        '''Parses raw entry read from TFRecord.'''

        image_dict = { 'tile_image': image }

        if len(self.num_classes) > 1:
            label = {f'out-{oi}': self.annotations_tables[oi].lookup(slide) for oi in range(len(self.num_classes))}
        else:
            label = self.annotations_tables[0].lookup(slide)

        # Add additional non-image feature inputs if indicated,
        #     excluding the event feature used for CPH models
        if self.num_slide_features:
            def slide_lookup(s): return self.slide_input[s.numpy().decode('utf-8')]
            num_features = self.num_slide_features
            slide_feature_input_val = tf.py_function(func=slide_lookup, inp=[slide], Tout=[tf.float32] * num_features)
            image_dict.update({'slide_feature_input': slide_feature_input_val})

        return image_dict, label

    def _retrain_top_layers(self, train_data, validation_data, steps_per_epoch, callbacks=None, epochs=1):
        '''Retrains only the top layer of this object's model, while leaving all other layers frozen.'''
        log.info('Retraining top layer')
        # Freeze the base layer
        self.model.layers[0].trainable = False
        val_steps = 200 if validation_data else None

        self._compile_model()

        toplayer_model = self.model.fit(train_data,
                                        epochs=epochs,
                                        verbose=(log.getEffectiveLevel() <= 20),
                                        steps_per_epoch=steps_per_epoch,
                                        validation_data=validation_data,
                                        validation_steps=val_steps,
                                        callbacks=callbacks)

        # Unfreeze the base layer
        self.model.layers[0].trainable = True
        return toplayer_model.history

    def _interleave_kwargs(self, **kwargs):
        args = types.SimpleNamespace(
            labels=self._parse_tfrecord_labels,
            normalizer=self.normalizer,
            **kwargs
        )
        return vars(args)

    def _metric_kwargs(self, **kwargs):
        args = types.SimpleNamespace(
            model=self.model,
            model_type=self._model_type,
            labels=self.labels,
            patients=self.patients,
            outcome_names=self.outcome_names,
            data_dir=self.outdir,
            neptune_run=self.neptune_run,
            **kwargs
        )
        return vars(args)

    def load(self, model):
        self.model = tf.keras.models.load_model(model)

    def evaluate(self, dataset, batch_size=None, permutation_importance=False, histogram=False, save_predictions=False):

        """Evaluate model, saving metrics and predictions.

        Args:
            dataset (:class:`slideflow.dataset.Dataset`): Dataset containing TFRecords to evaluate.
            checkpoint (list, optional): Path to cp.cpkt checkpoint to load. Defaults to None.
            batch_size (int, optional): Evaluation batch size. Defaults to the same as training (per self.hp)
            permutation_importance (bool, optional): Run permutation feature importance to define relative benefit
                of histology and each clinical slide-level feature input, if provided.
            histogram (bool, optional): Save histogram of tile predictions. Poorly optimized, uses seaborn, may
                drastically increase evaluation time. Defaults to False.
            save_predictions (bool, optional): Save tile, slide, and patient-level predictions to CSV. Defaults to False.

        Returns:
            Dictionary of evaluation metrics.
        """

        # Load and initialize model
        if not self.model:
            raise sf.util.UserError("Model has not been loaded, unable to evaluate.")
        log_manifest(None, dataset.tfrecords(), self.labels, join(self.outdir, 'slide_manifest.csv'))

        # Neptune logging
        if self.use_neptune:
            self.neptune_run = self.neptune_logger.start_run(self.name, self.config['project'], dataset, tags='eval')
            self.neptune_logger.log_config(self.config, 'eval')
            self.neptune_run['data/slide_manifest'].upload(os.path.join(self.outdir, 'slide_manifest.csv'))

        if not batch_size: batch_size = self.hp.batch_size
        with tf.name_scope('input'):
            interleave_kwargs = self._interleave_kwargs(batch_size=batch_size, infinite=False, augment=False)
            tf_dts = dataset.tensorflow(**interleave_kwargs)
            tf_dts_w_slidenames = dataset.tensorflow(incl_slidenames=True, **interleave_kwargs)

        # Generate performance metrics
        log.info('Calculating performance metrics...')
        metric_kwargs = self._metric_kwargs(dataset=tf_dts_w_slidenames, num_tiles=dataset.num_tiles, label='eval')
        if permutation_importance:
            drop_images = ((self.hp.tile_px == 0) or self.hp.drop_images)
            metrics = sf.statistics.permutation_feature_importance(feature_names=self.feature_names,
                                                                   feature_sizes=self.feature_sizes,
                                                                   drop_images=drop_images,
                                                                   **metric_kwargs)
        else:
            metrics, acc, loss = sf.statistics.metrics_from_dataset(histogram=histogram,
                                                                    verbose=True,
                                                                    save_predictions=save_predictions,
                                                                    pred_args=types.SimpleNamespace(loss=self.hp.get_loss()),
                                                                    **metric_kwargs)
            results_dict = { 'eval': {} }
        for metric in metrics:
            if metrics[metric]:
                log.info(f"Tile {metric}: {metrics[metric]['tile']}")
                log.info(f"Slide {metric}: {metrics[metric]['slide']}")
                log.info(f"Patient {metric}: {metrics[metric]['patient']}")
                results_dict['eval'].update({
                    f'tile_{metric}': metrics[metric]['tile'],
                    f'slide_{metric}': metrics[metric]['slide'],
                    f'patient_{metric}': metrics[metric]['patient']
                })


        # Note that Keras loss during training includes regularization losses,
        #  so this loss will not match validation loss calculated during training
        # val_metrics = self.model.evaluate(tf_dts, verbose=(log.getEffectiveLevel() <= 20), return_dict=True)
        val_metrics = {'accuracy': acc, 'loss': loss}
        results_log = os.path.join(self.outdir, 'results_log.csv')
        log.info(f'Evaluation metrics:')
        for m in val_metrics:
            log.info(f'{m}: {val_metrics[m]:.4f}')
        results_dict['eval'].update(val_metrics)
        sf.util.update_results_log(results_log, 'eval_model', results_dict)

        # Update neptune log
        if self.neptune_run:
            self.neptune_run['eval/results'] = val_metrics

        return val_metrics

    def train(self, train_dts, val_dts, log_frequency=100, validate_on_batch=512, validation_batch_size=32,
              validation_steps=200, starting_epoch=0, ema_observations=20, ema_smoothing=2, use_tensorboard=True,
              steps_per_epoch_override=None, save_predictions=False, skip_metrics=False, resume_training=None,
              pretrain='imagenet', checkpoint=None, multi_gpu=False):

        """Builds and trains a model from hyperparameters.

        Args:
            train_dts (:class:`slideflow.dataset.Dataset`): Dataset containing TFRecords for training.
            val_dts (:class:`slideflow.dataset.Dataset`): Dataset containing TFRecords for validation.
            log_frequency (int, optional): How frequent to update Tensorboard logs, in batches. Defaults to 100.
            validate_on_batch (int, optional): How frequent o perform validation, in batches. Defaults to 512.
            validation_batch_size (int, optional): Batch size to use during validation. Defaults to 32.
            validation_steps (int, optional): Number of batches to use for each instance of validation. Defaults to 200.
            starting_epoch (int, optional): Starts training at the specified epoch. Defaults to 0.
            ema_observations (int, optional): Number of observations over which to perform exponential moving average
                smoothing. Defaults to 20.
            ema_smoothing (int, optional): Exponential average smoothing value. Defaults to 2.
            use_tensoboard (bool, optional): Enable tensorboard callbacks. Defaults to False.
            steps_per_epoch_override (int, optional): Manually set the number of steps per epoch. Defaults to None.
            save_predictions (bool, optional): Save tile, slide, and patient-level predictions at each evaluation.
                Defaults to False.
            skip_metrics (bool, optional): Skip validation metrics. Defaults to False.
            resume_training (str, optional): Path to Tensorflow model to continue training. Defaults to None.
            pretrain (str, optional): Either 'imagenet' or path to Tensorflow model from which to load weights.
                Defaults to 'imagenet'.
            checkpoint (str, optional): Path to cp.ckpt from which to load weights. Defaults to None.

        Returns:
            Nested results dictionary containing metrics for each evaluated epoch.
        """
        if self.hp.model_type() != self._model_type:
            raise ModelError(f"Incomptable model types: {self.hp.model_type()} (hp) and {self._model_type} (model)")
        tf.keras.backend.clear_session() # Clear prior Tensorflow graph to free memory

        # Save training / validation manifest
        val_tfrecords = None if val_dts is None else val_dts.tfrecords()
        log_manifest(train_dts.tfrecords(), val_tfrecords, self.labels, join(self.outdir, 'slide_manifest.csv'))

        # Neptune logging
        if self.use_neptune:
            tags = ['train']
            if 'k-fold' in self.config['validation_strategy']:
                tags += [f'k-fold{self.config["k_fold_i"]}']
            self.neptune_run = self.neptune_logger.start_run(self.name, self.config['project'], train_dts, tags=tags)
            self.neptune_logger.log_config(self.config, 'train')
            self.neptune_run['data/slide_manifest'].upload(os.path.join(self.outdir, 'slide_manifest.csv'))

        if multi_gpu:
            strategy = tf.distribute.MirroredStrategy()
            log.info(f'Multi-GPU training with {strategy.num_replicas_in_sync} devices')
        else:
            strategy = None

        with strategy.scope() if strategy else no_scope():
            # Build model from ModeLParams
            if resume_training:
                self.model = tf.keras.load_model(resume_training)
            else:
                model = self.hp.build_model(labels=self.labels,
                                            num_slide_features=self.num_slide_features,
                                            pretrain=pretrain,
                                            checkpoint=checkpoint)
                self.model = model
                log_summary(model, self.neptune_run)

            with tf.name_scope('input'):
                t_kwargs = self._interleave_kwargs(batch_size=self.hp.batch_size, infinite=True, augment=self.hp.augment)
                train_data = train_dts.tensorflow(**t_kwargs)

            # Set up validation data
            using_validation = (val_dts and len(val_dts.tfrecords()))
            if using_validation:
                with tf.name_scope('input'):
                    v_kwargs = self._interleave_kwargs(batch_size=validation_batch_size, infinite=False, augment=False)
                    val_data = val_dts.tensorflow(**v_kwargs)
                    val_data_w_slidenames = val_dts.tensorflow(incl_slidenames=True, **v_kwargs)

                val_log_msg = '' if not validate_on_batch else f'every {str(validate_on_batch)} steps and '
                log.debug(f'Validation during training: {val_log_msg}at epoch end')
                if validation_steps:
                    validation_data_for_training = val_data.repeat()
                    num_samples = validation_steps * self.hp.batch_size
                    log.debug(f'Using {validation_steps} batches ({num_samples} samples) each validation check')
                else:
                    validation_data_for_training = val_data
                    log.debug(f'Using entire validation set each validation check')
            else:
                log.debug('Validation during training: None')
                validation_data_for_training = None
                val_data = None
                val_data_w_slidenames = None
                validation_steps = 0

            # Calculate parameters
            if max(self.hp.epochs) <= starting_epoch:
                max_epoch = max(self.hp.epochs)
                log.error(f'Starting epoch ({starting_epoch}) cannot be greater than the max target epoch ({max_epoch})')
            if self.hp.early_stop and self.hp.early_stop_method == 'accuracy' and self._model_type != 'categorical':
                log.error(f"Unable to use 'accuracy' early stopping with model type '{self.hp.model_type()}'")
            if starting_epoch != 0:
                log.info(f'Starting training at epoch {starting_epoch}')
            total_epochs = self.hp.toplayer_epochs + (max(self.hp.epochs) - starting_epoch)
            if steps_per_epoch_override:
                steps_per_epoch = steps_per_epoch_override
            else:
                steps_per_epoch = round(train_dts.num_tiles/self.hp.batch_size)
            results_log = os.path.join(self.outdir, 'results_log.csv')

            cb_args = types.SimpleNamespace(
                starting_epoch=starting_epoch,
                using_validation=using_validation,
                validate_on_batch=validate_on_batch,
                validation_data=val_data,
                validation_steps=validation_steps,
                ema_observations=ema_observations,
                ema_smoothing=ema_smoothing,
                steps_per_epoch=steps_per_epoch,
                skip_metrics=skip_metrics,
                validation_data_with_slidenames=val_data_w_slidenames,
                num_val_tiles=(0 if val_dts is None else val_dts.num_tiles),
                save_predictions=save_predictions,
                results_log=results_log,
            )

            # Create callbacks for early stopping, checkpoint saving, summaries, and history
            history_callback = tf.keras.callbacks.History()
            checkpoint_path = os.path.join(self.outdir, 'cp.ckpt')
            evaluation_callback = _PredictionAndEvaluationCallback(self, cb_args)
            cp_callback = tf.keras.callbacks.ModelCheckpoint(checkpoint_path,
                                                            save_weights_only=True,
                                                            verbose=(log.getEffectiveLevel() <= 20))
            tensorboard_callback = tf.keras.callbacks.TensorBoard(log_dir=self.outdir,
                                                                histogram_freq=0,
                                                                write_graph=False,
                                                                update_freq=log_frequency)

            callbacks = [history_callback, evaluation_callback, cp_callback]
            if use_tensorboard:
                callbacks += [tensorboard_callback]
            if self.neptune_run:
                from neptune.new.integrations.tensorflow_keras import NeptuneCallback
                neptune_cb = NeptuneCallback(run=self.neptune_run, base_namespace='metrics')
                callbacks += [neptune_cb]

            # Retrain top layer only, if using transfer learning and not resuming training
            if self.hp.toplayer_epochs:
                self._retrain_top_layers(train_data, validation_data_for_training, steps_per_epoch,
                                        callbacks=None, epochs=self.hp.toplayer_epochs)

            # Train the model
            self._compile_model()
            log.info('Beginning training')
            #tf.debugging.enable_check_numerics()

            try:
                self.model.fit(train_data,
                                steps_per_epoch=steps_per_epoch,
                                epochs=total_epochs,
                                verbose=(log.getEffectiveLevel() <= 20),
                                initial_epoch=self.hp.toplayer_epochs,
                                validation_data=validation_data_for_training,
                                validation_steps=validation_steps,
                                callbacks=callbacks)
            except tf.errors.ResourceExhaustedError as e:
                print()
                print(e)
                log.error(f"Training failed for {sf.util.bold(self.name)}, GPU memory exceeded.")

            results = evaluation_callback.results
            if self.use_neptune:
                self.neptune_run['results/logged_epochs'] = [int(e[5:]) for e in results['epochs'] if e[:5] == 'epoch']
                self.neptune_run['results/epochs'] = results['epochs']

            return results

class LinearTrainer(Trainer):

    """Extends the base :class:`slideflow.model.Trainer` class to add support for linear outcomes. Requires that all
    outcomes be linear, with appropriate linear loss function. Uses R-squared as the evaluation metric, rather
    than AUROC."""

    _model_type = 'linear'

    def __init__(self, *args, **kwargs):
        super().__init__(*args, **kwargs)

    def _compile_model(self):
        self.model.compile(optimizer=self.hp.get_opt(),
                           loss=self.hp.get_loss(),
                           metrics=[self.hp.get_loss()])

    def _parse_tfrecord_labels(self, image, slide):
        image_dict = { 'tile_image': image }
        label = [self.annotations_tables[oi].lookup(slide) for oi in range(self.num_classes)]

        # Add additional non-image feature inputs if indicated,
        #     excluding the event feature used for CPH models
        if self.num_slide_features:
            def slide_lookup(s): return self.slide_input[s.numpy().decode('utf-8')]
            num_features = self.num_slide_features
            slide_feature_input_val = tf.py_function(func=slide_lookup, inp=[slide], Tout=[tf.float32] * num_features)
            image_dict.update({'slide_feature_input': slide_feature_input_val})

        return image_dict, label

class CPHTrainer(LinearTrainer):

    """Cox Proportional Hazards model. Requires that the user provide event data as the first input feature,
    and time to outcome as the linear outcome. Uses concordance index as the evaluation metric."""

    _model_type = 'cph'

    def __init__(self, *args, **kwargs):
        super().__init__(*args, **kwargs)

        if not self.num_slide_features:
            raise ModelError('Model error - CPH models must include event input')

    def _setup_inputs(self):
        # Setup slide-level input
        try:
            num_features = self.num_slide_features - 1
            if num_features:
                log.info(f'Training with both images and {num_features} categories of slide-level input')
                log.info('Interpreting first feature as event for CPH model')
            else:
                log.info(f'Training with images alone. Interpreting first feature as event for CPH model')
        except KeyError:
            raise ModelError("Unable to find slide-level input at 'input' key in annotations")
        for slide in self.slides:
            if len(self.slide_input[slide]) != self.num_slide_features:
                err_msg = f'Length of input for slide {slide} does not match feature_sizes'
                num_in_feature_table = len(self.slide_input[slide])
                raise ModelError(f'{err_msg}; expected {self.num_slide_features}, got {num_in_feature_table}')

    def load(self, model):
        custom_objects = {'negative_log_likelihood':negative_log_likelihood,
                          'concordance_index':concordance_index}
        self.model = tf.keras.models.load_model(model, custom_objects=custom_objects)
        self.model.compile(loss=negative_log_likelihood, metrics=concordance_index)

    def _compile_model(self):
        self.model.compile(optimizer=self.hp.get_opt(),
                           loss=negative_log_likelihood,
                           metrics=concordance_index)

    def _parse_tfrecord_labels(self, image, slide):
        image_dict = { 'tile_image': image }
        label = [self.annotations_tables[oi].lookup(slide) for oi in range(self.num_classes)]

        # Add additional non-image feature inputs if indicated,
        #     excluding the event feature used for CPH models
        if self.num_slide_features:
            # Time-to-event data must be added as a separate feature
            def slide_lookup(s): return self.slide_input[s.numpy().decode('utf-8')][1:]
            def event_lookup(s): return self.slide_input[s.numpy().decode('utf-8')][0]
            num_features = self.num_slide_features - 1

            event_input_val = tf.py_function(func=event_lookup, inp=[slide], Tout=[tf.float32])
            image_dict.update({'event_input': event_input_val})

            slide_feature_input_val = tf.py_function(func=slide_lookup, inp=[slide], Tout=[tf.float32] * num_features)

            # Add slide input features, excluding the event feature used for CPH models
            if not (self.num_slide_features == 1):
                image_dict.update({'slide_feature_input': slide_feature_input_val})
        return image_dict, label

class Features:
    """Interface for obtaining logits and features from intermediate layer activations from Slideflow models.

    Use by calling on either a batch of images (returning outputs for a single batch), or by calling on a
    :class:`slideflow.WSI` object, which will generate an array of spatially-mapped activations matching
    the slide.

    Examples
        *Calling on batch of images:*

        .. code-block:: python

            interface = Features('/model/path', layers='postconv')
            for image_batch in train_data:
                # Return shape: (batch_size, num_features)
                batch_features = interface(image_batch)

        *Calling on a slide:*

        .. code-block:: python

            slide = sf.slide.WSI(...)
            interface = Features('/model/path', layers='postconv')
            # Return shape: (slide.grid.shape[0], slide.grid.shape[1], num_features):
            activations_grid = interface(slide)

    Note:
        When this interface is called on a batch of images, no image processing or stain normalization will be
        performed, as it is assumed that normalization will occur during data loader image processing.
        When the interface is called on a `slideflow.WSI`, the normalization strategy will be read from the model
        configuration file, and normalization will be performed on image tiles extracted from the WSI. If this interface
        was created from an existing model and there is no model configuration file to read, a
        slideflow.slide.StainNormalizer object may be passed during initialization via the argument `wsi_normalizer`.

    """

    def __init__(self, path, layers='postconv', include_logits=False):
        """Creates a features interface from a saved slideflow model which outputs feature activations
        at the designated layers.

        Intermediate layers are returned in the order of layers. Logits are returned last.

        Args:
            path (str): Path to saved Slideflow model.
            layers (list(str), optional): Layers from which to generate activations.  The post-convolution activation layer
                is accessed via 'postconv'. Defaults to 'postconv'.
            include_logits (bool, optional): Include logits in output. Will be returned last. Defaults to False.
        """

        if layers and not isinstance(layers, list): layers = [layers]
        self.path = path
        self.num_logits = 0
        self.num_features = 0
        if path is not None:
            self._model = tf.keras.models.load_model(self.path)
            try:
                config = sf.util.get_model_config(path)
            except:
                log.warning(f"Unable to find configuration for model {path}; unable to determine normalization " + \
                            "strategy for WSI processing.")

            self.hp = sf.model.ModelParams()
            self.hp.load_dict(config['hp'])
            self.wsi_normalizer = self.hp.get_normalizer()
            self._build(layers=layers, include_logits=include_logits)

    @classmethod
    def from_model(cls, model, layers='postconv', include_logits=False, wsi_normalizer=None):
        """Creates a features interface from a loaded slideflow model which outputs feature activations
        at the designated layers.

        Intermediate layers are returned in the order of layers. Logits are returned last.

        Args:
            model (:class:`tensorflow.keras.models.Model`): Loaded model.
            layers (list(str), optional): Layers from which to generate activations.  The post-convolution activation layer
                is accessed via 'postconv'. Defaults to 'postconv'.
            include_logits (bool, optional): Include logits in output. Will be returned last. Defaults to False.
            wsi_normalizer (:class:`slideflow.slide.StainNormalizer`): Stain normalizer to use on whole-slide images.
                Is not used on individual tile datasets via __call__. Defaults to None.
        """

        obj = cls(None, layers, include_logits)
        if isinstance(model, tf.keras.models.Model):
            obj._model = model
        else:
            raise TypeError("Provided model is not a valid Tensorflow model.")
        obj._build(layers=layers, include_logits=include_logits)
        obj.wsi_normalizer = wsi_normalizer
        return obj

    def __call__(self, inp, **kwargs):
        """Process a given input and return features and/or logits. Expects either a batch of images or
        a :class:`slideflow.slide.WSI` object."""

        if isinstance(inp, sf.slide.WSI):
            return self._predict_slide(inp, **kwargs)
        else:
            return self._predict(inp)

    def _predict_slide(self, slide, batch_size=128, dtype=np.float16, **kwargs):
        """Generate activations from slide => activation grid array."""
        total_out = self.num_features + self.num_logits
        features_grid = np.zeros((slide.grid.shape[1], slide.grid.shape[0], total_out), dtype=dtype)
        generator = slide.build_generator(shuffle=False, include_loc='grid', show_progress=True, **kwargs)

        if not generator:
            log.error(f"No tiles extracted from slide {sf.util.green(slide.name)}")
            return

        def _parse_function(record):
            image = record['image']
            loc = record['loc']
            parsed_image = tf.image.per_image_standardization(image)
            parsed_image.set_shape([slide.tile_px, slide.tile_px, 3])
            if self.wsi_normalizer:
                image = tf.py_function(self.wsi_normalizer.tf_to_rgb, [image], tf.int32)
            return parsed_image, loc

        # Generate dataset from the generator
        with tf.name_scope('dataset_input'):
            output_signature={'image':tf.TensorSpec(shape=(slide.tile_px,slide.tile_px,3), dtype=tf.uint8),
                              'loc':tf.TensorSpec(shape=(2), dtype=tf.uint32)}
            tile_dataset = tf.data.Dataset.from_generator(generator, output_signature=output_signature)
            tile_dataset = tile_dataset.map(_parse_function, num_parallel_calls=8)
            tile_dataset = tile_dataset.batch(batch_size, drop_remainder=False)
            tile_dataset = tile_dataset.prefetch(8)

        act_arr = []
        loc_arr = []
        for i, (batch_images, batch_loc) in enumerate(tile_dataset):
            model_out = self._predict(batch_images)
            if not isinstance(model_out, list): model_out = [model_out]
            act_arr += [np.concatenate([m.numpy() for m in model_out])]
            loc_arr += [batch_loc.numpy()]

        act_arr = np.concatenate(act_arr)
        loc_arr = np.concatenate(loc_arr)

        for i, act in enumerate(act_arr):
            xi = loc_arr[i][0]
            yi = loc_arr[i][1]
            features_grid[yi][xi] = act

        return features_grid

    @tf.function
    def _predict(self, inp):
        """Return activations for a single batch of images."""
        return self.model(inp, training=False)

    def _build(self, layers, include_logits=True):
        """Builds the interface model that outputs feature activations at the designated layers and/or logits.
            Intermediate layers are returned in the order of layers. Logits are returned last."""

        if layers:
            log.debug(f"Setting up interface to return activations from layers {', '.join(layers)}")
            other_layers = [l for l in layers if l != 'postconv']
        else:
            other_layers = []
        outputs = {}
        if layers:
            intermediate_core = tf.keras.models.Model(inputs=self._model.layers[1].input,
                                                      outputs=[self._model.layers[1].get_layer(l).output for l in other_layers])
            if len(other_layers) > 1:
                int_out = intermediate_core(self._model.input)
                for l, layer in enumerate(other_layers):
                    outputs[layer] = int_out[l]
            elif len(other_layers):
                outputs[other_layers[0]] = intermediate_core(self._model.input)
            if 'postconv' in layers:
                outputs['postconv'] = self._model.layers[1].get_output_at(0)
        outputs_list = [] if not layers else [outputs[l] for l in layers]
        if include_logits:
            outputs_list += [self._model.output]
        self.model = tf.keras.models.Model(inputs=self._model.input, outputs=outputs_list)
        self.num_features = sum([outputs[o].shape[1] for o in outputs])
        if isinstance(self._model.output, list):
            log.warning("Multi-categorical outcomes not yet supported for this interface.")
            self.num_logits = 0
        else:
            self.num_logits = 0 if not include_logits else self._model.output.shape[1]
        if include_logits:
            log.debug(f'Number of logits: {self.num_logits}')
        log.debug(f'Number of activation features: {self.num_features}')<|MERGE_RESOLUTION|>--- conflicted
+++ resolved
@@ -377,34 +377,20 @@
             model_path = os.path.join(self.parent.outdir, f'{model_name}_epoch{self.epoch_count}')
             self.model.save(model_path)
 
-<<<<<<< HEAD
-            if not exists(join(model_path, 'hyperparameters.json')):
-                try:
-                    config_path = join(dirname(model_path), 'hyperparameters.json')
-=======
             # Try to copy model settings/hyperparameters file into the model folder
             if not exists(join(model_path, 'params.json')):
                 try:
                     config_path = join(dirname(model_path), 'params.json')
->>>>>>> b844427c
                     if self.neptune_run:
                         config = sf.util.load_json(config_path)
                         config['neptune_id'] = self.neptune_run['sys/id'].fetch()
                         sf.util.write_json(config, config_path)
                     shutil.copy(config_path,
-<<<<<<< HEAD
-                                join(model_path, 'hyperparameters.json'), )
-                    shutil.copy(os.path.join(dirname(model_path), 'slide_manifest.csv'),
-                                join(model_path, 'slide_manifest.csv'), )
-                except:
-                    log.warning('Unable to copy hyperparameters.json/slide_manifest.csv files into model folder.')
-=======
                                 join(model_path, 'params.json'), )
                     shutil.copy(join(dirname(model_path), 'slide_manifest.csv'),
                                 join(model_path, 'slide_manifest.csv'), )
                 except:
                     log.warning('Unable to copy params.json/slide_manifest.csv files into model folder.')
->>>>>>> b844427c
 
             log.info(f'Trained model saved to {sf.util.green(model_path)}')
             if self.cb_args.using_validation:
