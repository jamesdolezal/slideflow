--- conflicted
+++ resolved
@@ -1081,16 +1081,8 @@
         self.annotations_tables = []
         self.eval_callback = _PredictionAndEvaluationCallback  # type: tf.keras.callbacks.Callback
         self.load_method = load_method
-<<<<<<< HEAD
+        self.custom_objects = custom_objects
         self.patients = dict()
-=======
-        self.custom_objects = custom_objects
-
-        if patients:
-            self.patients = patients
-        else:
-            self.patients = {s: s for s in self.slides}
->>>>>>> 04c16b05
 
         if not os.path.exists(outdir):
             os.makedirs(outdir)
@@ -1318,7 +1310,7 @@
     def load(self, model: str) -> tf.keras.Model:
         self.model = load(
             model,
-            method=self.load_method, 
+            method=self.load_method,
             custom_objects=self.custom_objects
         )
 
@@ -2466,7 +2458,7 @@
 
 
 def load(
-    path: str, 
+    path: str,
     method: str = 'full',
     custom_objects: Optional[Dict[str, Any]] = None,):
     """Load Tensorflow model from location.
