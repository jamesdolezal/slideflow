--- conflicted
+++ resolved
@@ -1074,12 +1074,9 @@
             return
 
     # Convert predictions to one-hot encoding
-    if args.preds_to_onehot:
-        onehot_predictions = np.array([
-            to_onehot(x, num_cat) for x in np.argmax(args.y_pred, axis=1)
-        ])
-    else:
-        onehot_predictions = args.y_pred
+    onehot_predictions = np.array([
+        to_onehot(x, num_cat) for x in np.argmax(args.y_pred, axis=1)
+    ])
     # Compare one-hot predictions to one-hot y_true for category-level accuracy
     split_predictions = np.split(onehot_predictions, num_cat, 1)
     for ci, cat_pred_array in enumerate(split_predictions):
@@ -1772,11 +1769,7 @@
                 metric_args.y_pred = y_pred
                 metric_args.y_true = y_true
             log.info(f"Validation metrics for outcome {col.green(outcome)}:")
-<<<<<<< HEAD
-            metric_args.preds_to_onehot = True
-=======
             metric_args.cat_reduce = categorical_reduce
->>>>>>> b5ae6e00
             _categorical_metrics(metric_args, outcome)
 
     elif model_type == 'linear':
