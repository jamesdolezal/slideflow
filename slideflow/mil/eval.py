"""Tools for evaluation MIL models."""

import os
import pandas as pd
import slideflow as sf
import numpy as np
from rich.progress import Progress
from os.path import join, exists, isdir, dirname
from typing import Union, List, Optional, Callable, Tuple, Any, TYPE_CHECKING
from slideflow import Dataset, log, errors
from slideflow.util import path_to_name
from slideflow.stats.metrics import ClassifierMetrics
from .features import MILFeatures
from ._params import (
    _TrainerConfig, ModelConfigCLAM, TrainerConfigCLAM
)
from .utils import build_bag_encoder

if TYPE_CHECKING:
    import torch
    from slideflow.norm import StainNormalizer
    from slideflow.model.base import BaseFeatureExtractor

# -----------------------------------------------------------------------------


def eval_mil(
    weights: str,
    dataset: Dataset,
    outcomes: Union[str, List[str]],
    bags: Union[str, List[str]],
    config: Optional[_TrainerConfig] = None,
    *,
    outdir: str = 'mil',
    attention_heatmaps: bool = False,
    **heatmap_kwargs
) -> pd.DataFrame:
    """Evaluate a multi-instance learning model.

    Saves results for the evaluation in the target folder, including
    predictions (parquet format), attention (Numpy format for each slide),
    and attention heatmaps (if ``attention_heatmaps=True``).

    Logs classifier metrics (AUROC and AP) to the console.

    Args:
        weights (str): Path to model weights to load.
        dataset (sf.Dataset): Dataset to evaluation.
        outcomes (str, list(str)): Outcomes.
        bags (str, list(str)): Path to bags, or list of bag file paths.
            Each bag should contain PyTorch array of features from all tiles in
            a slide, with the shape ``(n_tiles, n_features)``.
        config (:class:`slideflow.mil.TrainerConfigFastAI` or :class:`slideflow.mil.TrainerConfigCLAM`):
            Configuration for building model. If ``weights`` is a path to a
            model directory, will attempt to read ``mil_params.json`` from this
            location and load saved configuration. Defaults to None.

    Keyword arguments:
        outdir (str): Path at which to save results.
        attention_heatmaps (bool): Generate attention heatmaps for slides.
            Defaults to False.
        interpolation (str, optional): Interpolation strategy for smoothing
            attention heatmaps. Defaults to 'bicubic'.
        cmap (str, optional): Matplotlib colormap for heatmap. Can be any
            valid matplotlib colormap. Defaults to 'inferno'.
        norm (str, optional): Normalization strategy for assigning heatmap
            values to colors. Either 'two_slope', or any other valid value
            for the ``norm`` argument of ``matplotlib.pyplot.imshow``.
            If 'two_slope', normalizes values less than 0 and greater than 0
            separately. Defaults to None.

    """
    import torch

    # Prepare ground-truth labels
    labels, unique = dataset.labels(outcomes, format='id')

    # Prepare bags and targets
    slides = list(labels.keys())
    if isinstance(bags, str):
        bags = dataset.pt_files(bags)
    else:
        bags = np.array([b for b in bags if path_to_name(b) in slides])

    # Ensure slide names are sorted according to the bags.
    slides = [path_to_name(b) for b in bags]

    y_true = np.array([labels[s] for s in slides])

    # Detect feature size from bags
    n_features = torch.load(bags[0]).shape[-1]
    n_out = len(unique)

    # Load model
    model, config = _load_model_weights(
        weights, config, n_features=n_features, n_out=n_out
    )

    # Inference.
    if (isinstance(config, TrainerConfigCLAM)
       or isinstance(config.model_config, ModelConfigCLAM)):
        y_pred, y_att = _predict_clam(model, bags, attention=True)
    else:
        y_pred, y_att = _predict_mil(
            model, bags, attention=True, use_lens=config.model_config.use_lens
        )

    # Generate metrics
    for idx in range(y_pred.shape[-1]):
        m = ClassifierMetrics(
            y_true=(y_true == idx).astype(int), y_pred=y_pred[:, idx])
        log.info(f"AUC (cat #{idx+1}): {m.auroc:.3f}")
        log.info(f"AP  (cat #{idx+1}): {m.ap:.3f}")

    # Save results
    if not exists(outdir):
        os.makedirs(outdir)
    model_dir = sf.util.get_new_model_dir(outdir, config.model_config.model)
    df_dict = dict(slide=slides, y_true=y_true)
    for i in range(y_pred.shape[-1]):
        df_dict[f'y_pred{i}'] = y_pred[:, i]
    df = pd.DataFrame(df_dict)
    pred_out = join(model_dir, 'predictions.parquet')
    df.to_parquet(pred_out)
    log.info(f"Predictions saved to [green]{pred_out}[/]")

    # Print categorical metrics, including per-category accuracy
    outcome_name = outcomes if isinstance(outcomes, str) else '-'.join(outcomes)
    metrics_df = df.rename(
        columns={c: f"{outcome_name}-{c}" for c in df.columns if c != 'slide'}
    )
    sf.stats.metrics.categorical_metrics(metrics_df, level='slide')

    # Export attention
    if y_att:
        att_path = join(model_dir, 'attention')
        if not exists(att_path):
            os.makedirs(att_path)
        for slide, att in zip(slides, y_att):
            if 'SF_ALLOW_ZIP' in os.environ and os.environ['SF_ALLOW_ZIP'] == '0':
                out_path = join(att_path, f'{slide}_att.npy')
                np.save(out_path, att)
            else:
                out_path = join(att_path, f'{slide}_att.npz')
                np.savez(out_path, att)
        log.info(f"Attention scores exported to [green]{out_path}[/]")

    # Attention heatmaps
    if y_att and attention_heatmaps:
        generate_attention_heatmaps(
            outdir=join(model_dir, 'heatmaps'),
            dataset=dataset,
            bags=bags,
            attention=y_att,
            **heatmap_kwargs
        )

    return df

# -----------------------------------------------------------------------------

def predict_slide(
    model: str,
    slide: sf.WSI,
    encoder: Optional["BaseFeatureExtractor"] = None,
    *,
    normalizer: Optional["StainNormalizer"] = None,
    config: Optional[_TrainerConfig] = None,
    attention: bool = False,
) -> Tuple[np.ndarray, Optional[np.ndarray]]:
    """Generate predictions (and attention) for a single slide.

    Args:
        model (str): Path to MIL model.
        slide (str): Path to slide.
        encoder (:class:`slideflow.mil.BaseFeatureExtractor`, optional):
            Feature encoder. If not provided, will attempt to auto-detect
            encoder from model.

            .. note::
                If the encoder has a stain normalizer, this will be used to
                normalize the slide before extracting features.

    Keyword Args:
        normalizer (:class:`slideflow.stain.StainNormalizer`, optional):
            Stain normalizer. If not provided, will attempt to use stain
            normalizer from encoder.
        config (:class:`slideflow.mil.TrainerConfigFastAI` or :class:`slideflow.mil.TrainerConfigCLAM`):
            Configuration for building model. If None, will attempt to read
            ``mil_params.json`` from the model directory and load saved
            configuration. Defaults to None.
        attention (bool): Whether to return attention scores. Defaults to
            False.

    Returns:
        Tuple[np.ndarray, Optional[np.ndarray]]: Predictions and attention scores.
    """
    # Try to auto-determine the encoder
    if encoder is None:
        encoder, detected_normalizer = build_bag_encoder(model, allow_errors=True)
        if encoder is None:
            raise ValueError(
                "Unable to auto-detect feature encoder used for model {}. "
                "Please specify an encoder.".format(model)
            )

    # Determine stain normalization
    if detected_normalizer is not None and normalizer is not None:
        log.warning(
            "Bags were generated with a stain normalizer, but a different stain "
            "normalizer was provided to this function. Overriding with provided "
            "stain normalizer."
        )
    elif detected_normalizer is not None:
        normalizer = detected_normalizer

    # Convert slide to bags
    masked_bags = encoder(slide, normalizer=normalizer)
    bags = np.ma.getdata(masked_bags[~masked_bags.mask.any(axis=2)])
    bags = np.expand_dims(bags, axis=0).astype(np.float32)

    # Load model
    model_fn, config = _load_model_weights(model, config, bags.shape[2], 2)

    # Generate predictions.
    if (isinstance(config, TrainerConfigCLAM)
       or isinstance(config.model_config, ModelConfigCLAM)):
        y_pred, y_att = _predict_clam(model_fn, bags, attention=attention)
    else:
        y_pred, y_att = _predict_mil(
            model_fn, bags, attention=attention, use_lens=config.model_config.use_lens
        )

    return y_pred, y_att


def predict_from_model(
    model: Callable,
    config: _TrainerConfig,
    dataset: "sf.Dataset",
    outcomes: Union[str, List[str]],
    bags: Union[str, np.ndarray, List[str]],
    *,
    attention: bool = False
) -> Union[pd.DataFrame, Tuple[pd.DataFrame, List[np.ndarray]]]:
    """Generate predictions for a dataset from a saved MIL model.

    Args:
        model (torch.nn.Module): Model from which to generate predictions.
        config (:class:`slideflow.mil.TrainerConfigFastAI` or :class:`slideflow.mil.TrainerConfigCLAM`):
            Configuration for the MIL model.
        dataset (sf.Dataset): Dataset from which to generation predictions.
        outcomes (str, list(str)): Outcomes.
        bags (str, list(str)): Path to bags, or list of bag file paths.
            Each bag should contain PyTorch array of features from all tiles in
            a slide, with the shape ``(n_tiles, n_features)``.

    Returns:
        pd.DataFrame: Dataframe of predictions.

        list(np.ndarray): Attention scores (if ``attention=True``)
    """

    # Prepare labels.
    labels, unique = dataset.labels(outcomes, format='id')

    # Prepare bags and targets.
    slides = list(labels.keys())
    if isinstance(bags, str):
        bags = dataset.pt_files(bags)
    else:
        bags = np.array([b for b in bags if path_to_name(b) in slides])

    # Ensure slide names are sorted according to the bags.
    slides = [path_to_name(b) for b in bags]

    y_true = np.array([labels[s] for s in slides])

    # Inference.
    if (isinstance(config, TrainerConfigCLAM)
       or isinstance(config.model_config, ModelConfigCLAM)):
        y_pred, y_att = _predict_clam(model, bags, attention=attention)
    else:
        y_pred, y_att = _predict_mil(
            model, bags, attention=attention, use_lens=config.model_config.use_lens
        )

    # Create dataframe.
    df_dict = dict(slide=slides, y_true=y_true)
    for i in range(y_pred.shape[-1]):
        df_dict[f'y_pred{i}'] = y_pred[:, i]
    df = pd.DataFrame(df_dict)

    if attention:
        return df, y_att
    else:
        return df


def generate_mil_features(
    weights: str,
    config: _TrainerConfig,
    dataset: "sf.Dataset",
    outcomes: Union[str, List[str]],
    bags: Union[str, np.ndarray, List[str]]
):
    """Generate activations weights from the last layer of an MIL model.

    Returns MILFeatures object.

    Args:
        weights (str): Path to model weights to load.
        dataset (:class:`slideflow.Dataset`): Dataset
        outcomes (str, list(str)): Outcomes.
        bags (str, list(str)): fPath to bags, or list of bag file paths.
            Each bag should contain PyTorch array of features from all tiles in
            a slide, with the shape ``(n_tiles, n_features)``.
        config (:class:`slideflow.mil.TrainerConfigFastAI` or :class:`slideflow.mil.TrainerConfigCLAM`):
            Configuration for building model. If ``weights`` is a path to a
            model directory, will attempt to read ``mil_params.json`` from this
            location and load saved configuration. Defaults to None.
    """

    import torch

    if isinstance(config, TrainerConfigCLAM):
        raise NotImplementedError
    # Check for correct model
    acceptable_models = ['transmil', 'attention_mil', 'clam_sb', 'clam_mb']
    if config.model_config.model.lower() not in acceptable_models:
        raise NotImplementedError

    # Read configuration from saved model, if available
    if config is None:
        if not exists(join(weights, 'mil_params.json')):
            raise errors.ModelError(
                f"Could not find `mil_params.json` at {weights}. Check the "
                "provided model/weights path, or provide a configuration "
                "with 'config'."
            )
        else:
            p = sf.util.load_json(join(weights, 'mil_params.json'))
            config = sf.mil.mil_config(trainer=p['trainer'], **p['params'])

    # Prepare ground-truth labels
    labels, unique = dataset.labels(outcomes, format='id')

    # Prepare bags and targets
    slides = list(labels.keys())
    if isinstance(bags, str):
        bags = dataset.pt_files(bags)
    else:
        bags = np.array([b for b in bags if path_to_name(b) in slides])

    # Ensure slide names are sorted according to the bags.
    slides = [path_to_name(b) for b in bags]

    # Detect feature size from bags
    n_features = torch.load(bags[0]).shape[-1]
    n_out = len(unique)

    # Build the model
    if isinstance(config, TrainerConfigCLAM):
        config_size = config.model_fn.sizes[config.model_config.model_size]
        _size = [n_features] + config_size[1:]
        model = config.model_fn(size=_size)
        log.info(
            f"Building model {config.model_fn.__name__} (size={_size})")
    elif isinstance(config.model_config, ModelConfigCLAM):
        config_size = config.model_fn.sizes[config.model_config.model_size]
        _size = [n_features] + config_size[1:]
        model = config.model_fn(size=_size)
        log.info(
            f"Building model {config.model_fn.__name__} (size={_size})")
    else:
        model = config.model_fn(n_features, n_out)
        log.info(f"Building model {config.model_fn.__name__} "
                 f"(in={n_features}, out={n_out})")
    if isdir(weights):
        if exists(join(weights, 'models', 'best_valid.pth')):
            weights = join(weights, 'models', 'best_valid.pth')
        elif exists(join(weights, 'results', 's_0_checkpoint.pt')):
            weights = join(weights, 'results', 's_0_checkpoint.pt')
        else:
            raise errors.ModelError(
                f"Could not find model weights at path {weights}"
            )
    log.info(f"Loading model weights from [green]{weights}[/]")
    model.load_state_dict(torch.load(weights))

    # Prepare device.
    if hasattr(model, 'relocate'):
        model.relocate()  # type: ignore
    model.eval()

    annotations = dataset.annotations
    return MILFeatures(model, bags, slides, annotations)


def generate_attention_heatmaps(
    outdir: str,
    dataset: "sf.Dataset",
    bags: Union[List[str], np.ndarray],
    attention: Union[np.ndarray, List[np.ndarray]],
    **kwargs
) -> None:
    """Generate and save attention heatmaps for a dataset.

    Args:
        outdir (str): Path at which to save heatmap images.
        dataset (sf.Dataset): Dataset.
        bags (str, list(str)): List of bag file paths.
            Each bag should contain PyTorch array of features from all tiles in
            a slide, with the shape ``(n_tiles, n_features)``.
        attention (list(np.ndarray)): Attention scores for each slide.
            Length of ``attention`` should equal the length of ``bags``.

    Keyword args:
        interpolation (str, optional): Interpolation strategy for smoothing
            heatmap. Defaults to 'bicubic'.
        cmap (str, optional): Matplotlib colormap for heatmap. Can be any
            valid matplotlib colormap. Defaults to 'inferno'.
        norm (str, optional): Normalization strategy for assigning heatmap
            values to colors. Either 'two_slope', or any other valid value
            for the ``norm`` argument of ``matplotlib.pyplot.imshow``.
            If 'two_slope', normalizes values less than 0 and greater than 0
            separately. Defaults to None.


    """
    assert len(bags) == len(attention)
    if not exists(outdir):
        os.makedirs(outdir)
    pb = Progress(transient=True)
    task = pb.add_task('Generating heatmaps...', total=len(bags))
    pb.start()
    with sf.util.cleanup_progress(pb):
        for i, bag in enumerate(bags):
            pb.advance(task)
            slidename = sf.util.path_to_name(bag)
            slide_path = dataset.find_slide(slide=slidename)
            locations_file = join(dirname(bag), f'{slidename}.index.npz')
            npy_loc_file = locations_file[:-1] + 'y'
            if slide_path is None:
                log.info(f"Unable to find slide {slidename}")
                continue
            if exists(locations_file):
                locations = np.load(locations_file)['arr_0']
            elif exists(npy_loc_file):
                locations = np.load(npy_loc_file)
            else:
                log.info(
                    f"Unable to find locations index file for {slidename}"
                )
                continue
            sf.util.location_heatmap(
                locations=locations,
                values=attention[i],
                slide=slide_path,
                tile_px=dataset.tile_px,
                tile_um=dataset.tile_um,
                outdir=outdir,
                **kwargs
            )
    log.info(f"Attention heatmaps saved to [green]{outdir}[/]")

# -----------------------------------------------------------------------------

<<<<<<< HEAD
=======
def _load_model_weights(
    weights: str,
    config: Optional[_TrainerConfig],
    n_features: int,
    n_out: int
) -> Tuple["torch.nn.Module", _TrainerConfig]:
    """Load weights and build model.

    Args:
        weights (str): Path to model weights.
        config (:class:`slideflow.mil.TrainerConfigFastAI` or :class:`slideflow.mil.TrainerConfigCLAM`):
            Configuration for building model. If ``weights`` is a path to a
            model directory, will attempt to read ``mil_params.json`` from this
            location and load saved configuration. Defaults to None.
        n_features (int): Number of features in the input data.
        n_out (int): Number of output classes.

    Returns:
        :class:`torch.nn.Module`: Loaded model.
    """
    import torch

    if isinstance(config, TrainerConfigCLAM):
        raise NotImplementedError

    # Read configuration from saved model, if available
    if config is None:
        if not exists(join(weights, 'mil_params.json')):
            raise errors.ModelError(
                f"Could not find `mil_params.json` at {weights}. Check the "
                "provided model/weights path, or provide a configuration "
                "with 'config'."
            )
        else:
            p = sf.util.load_json(join(weights, 'mil_params.json'))
            config = sf.mil.mil_config(trainer=p['trainer'], **p['params'])

    # Build the model
    if isinstance(config, TrainerConfigCLAM):
        config_size = config.model_fn.sizes[config.model_config.model_size]
        _size = [n_features] + config_size[1:]
        model = config.model_fn(size=_size)
        log.info(f"Building model {config.model_fn.__name__} (size={_size})")
    elif isinstance(config.model_config, ModelConfigCLAM):
        config_size = config.model_fn.sizes[config.model_config.model_size]
        _size = [n_features] + config_size[1:]
        model = config.model_fn(size=_size)
        log.info(f"Building model {config.model_fn.__name__} (size={_size})")
    else:
        model = config.model_fn(n_features, n_out)
        log.info(f"Building model {config.model_fn.__name__} "
                 f"(in={n_features}, out={n_out})")
    if isdir(weights):
        if exists(join(weights, 'models', 'best_valid.pth')):
            weights = join(weights, 'models', 'best_valid.pth')
        elif exists(join(weights, 'results', 's_0_checkpoint.pt')):
            weights = join(weights, 'results', 's_0_checkpoint.pt')
        else:
            raise errors.ModelError(
                f"Could not find model weights at path {weights}"
            )
    log.info(f"Loading model weights from [green]{weights}[/]")
    model.load_state_dict(torch.load(weights))

    # Prepare device.
    if hasattr(model, 'relocate'):
        model.relocate()  # type: ignore
    model.eval()
    return model, config


def _load_bag(bag: Union[str, np.ndarray, "torch.Tensor"]) -> "torch.Tensor":
    """Load bag from file or convert to torch.Tensor."""
    import torch

    if isinstance(bag, str):
        return torch.load(bag)
    elif isinstance(bag, np.ndarray):
        return torch.from_numpy(bag)
    elif isinstance(bag, torch.Tensor):
        return bag
    else:
        raise ValueError(
            "Unrecognized bag type '{}'".format(type(bag))
        )

>>>>>>> 391bec15

def _predict_clam(
    model: Callable,
    bags: Union[np.ndarray, List[str]],
    attention: bool = False,
    device: Optional[Any] = None
) -> Tuple[np.ndarray, List[np.ndarray]]:

    import torch
    from slideflow.mil.models import CLAM_MB, CLAM_SB

    if isinstance(model, (CLAM_MB, CLAM_SB)):
        clam_kw = dict(return_attention=True)
    else:
        clam_kw = {}
        attention = False

    # Auto-detect device.
    if device is None:
        if next(model.parameters()).is_cuda:
            log.debug("Auto device detection: using CUDA")
            device = torch.device('cuda')
        else:
            log.debug("Auto device detection: using CPU")
            device = torch.device('cpu')
    elif isinstance(device, str):
        log.debug(f"Using {device}")
        device = torch.device(device)

    y_pred = []
    y_att = []
    log.info("Generating predictions...")
    for bag in bags:
        loaded = _load_bag(bag).to(device)
        with torch.no_grad():
            if clam_kw:
                logits, att, _ = model(loaded, **clam_kw)
            else:
                logits, att = model(loaded, **clam_kw)
            if attention:
                y_att.append(np.squeeze(att.cpu().numpy()))
            y_pred.append(torch.nn.functional.softmax(
                logits, dim=1).cpu().numpy())
    yp = np.concatenate(y_pred, axis=0)
    return yp, y_att


def _predict_mil(
    model: Callable,
    bags: Union[np.ndarray, List[str]],
    attention: bool = False,
    attention_pooling: str = 'avg',
    use_lens: bool = False,
    device: Optional[Any] = None
) -> Tuple[np.ndarray, List[np.ndarray]]:

    import torch

    # Auto-detect device.
    if device is None:
        if next(model.parameters()).is_cuda:
            log.debug("Auto device detection: using CUDA")
            device = torch.device('cuda')
        else:
            log.debug("Auto device detection: using CPU")
            device = torch.device('cpu')
    elif isinstance(device, str):
        log.debug(f"Using {device}")
        device = torch.device(device)

    y_pred = []
    y_att = []
    log.info("Generating predictions...")
    if attention and not hasattr(model, 'calculate_attention'):
        log.warning(
            "Model '{}' does not have a method 'calculate_attention'. "
            "Unable to calculate or display attention heatmaps.".format(
                model.__class__.__name__
            )
        )
        attention = False
    for bag in bags:
        loaded = torch.unsqueeze(_load_bag(bag).to(device), dim=0)
        with torch.no_grad():
            if use_lens:
                lens = torch.from_numpy(np.array([loaded.shape[1]])).to(device)
                model_args = (loaded, lens)
            else:
                model_args = (loaded,)
            model_out = model(*model_args)
            if attention:
                att = torch.squeeze(model.calculate_attention(*model_args))
                if len(att.shape) == 2:
                    # Attention needs to be pooled
                    if attention_pooling == 'avg':
                        att = torch.mean(att, dim=-1)
                    elif attention_pooling == 'max':
                        att = torch.amax(att, dim=-1)
                    else:
                        raise ValueError(
                            "Unrecognized attention pooling strategy '{}'".format(
                                attention_pooling
                            )
                        )
                y_att.append(att.cpu().numpy())
            y_pred.append(torch.nn.functional.softmax(
                model_out, dim=1).cpu().numpy())
    yp = np.concatenate(y_pred, axis=0)
    return yp, y_att<|MERGE_RESOLUTION|>--- conflicted
+++ resolved
@@ -466,8 +466,7 @@
 
 # -----------------------------------------------------------------------------
 
-<<<<<<< HEAD
-=======
+
 def _load_model_weights(
     weights: str,
     config: Optional[_TrainerConfig],
@@ -554,7 +553,6 @@
             "Unrecognized bag type '{}'".format(type(bag))
         )
 
->>>>>>> 391bec15
 
 def _predict_clam(
     model: Callable,
