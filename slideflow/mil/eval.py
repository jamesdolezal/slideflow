"""Tools for evaluation MIL models."""

import inspect
import os
import pandas as pd
import slideflow as sf
import numpy as np

from rich.progress import Progress, track
from os.path import join, exists, dirname
from typing import Union, List, Optional, Callable, Tuple, Any, TYPE_CHECKING
from slideflow import Dataset, log, errors
from slideflow.util import path_to_name
from slideflow.model.extractors import rebuild_extractor
from slideflow.stats.metrics import ClassifierMetrics
from ._params import (
    _TrainerConfig, ModelConfigCLAM, TrainerConfigCLAM, TrainerConfigFastAI
)
from . import utils

if TYPE_CHECKING:
    import torch
    from .features import MILFeatures
    from slideflow.norm import StainNormalizer
    from slideflow.model.base import BaseFeatureExtractor

# -----------------------------------------------------------------------------


def eval_mil(
    weights: str,
    dataset: Dataset,
    outcomes: Union[str, List[str]],
    bags: Union[str, List[str]],
    config: Optional[_TrainerConfig] = None,
    *,
    outdir: str = 'mil',
    attention_heatmaps: bool = False,
    **heatmap_kwargs
) -> pd.DataFrame:
    """Evaluate a multi-instance learning model.

    Saves results for the evaluation in the target folder, including
    predictions (parquet format), attention (Numpy format for each slide),
    and attention heatmaps (if ``attention_heatmaps=True``).

    Logs classifier metrics (AUROC and AP) to the console.

    Args:
        weights (str): Path to model weights to load.
        dataset (sf.Dataset): Dataset to evaluation.
        outcomes (str, list(str)): Outcomes.
        bags (str, list(str)): Path to bags, or list of bag file paths.
            Each bag should contain PyTorch array of features from all tiles in
            a slide, with the shape ``(n_tiles, n_features)``.
        config (:class:`slideflow.mil.TrainerConfigFastAI` or :class:`slideflow.mil.TrainerConfigCLAM`):
            Configuration for building model. If ``weights`` is a path to a
            model directory, will attempt to read ``mil_params.json`` from this
            location and load saved configuration. Defaults to None.

    Keyword arguments:
        outdir (str): Path at which to save results.
        attention_heatmaps (bool): Generate attention heatmaps for slides.
            Defaults to False.
        interpolation (str, optional): Interpolation strategy for smoothing
            attention heatmaps. Defaults to 'bicubic'.
        cmap (str, optional): Matplotlib colormap for heatmap. Can be any
            valid matplotlib colormap. Defaults to 'inferno'.
        norm (str, optional): Normalization strategy for assigning heatmap
            values to colors. Either 'two_slope', or any other valid value
            for the ``norm`` argument of ``matplotlib.pyplot.imshow``.
            If 'two_slope', normalizes values less than 0 and greater than 0
            separately. Defaults to None.

    """
    # Load model and configuration.
    model, config = utils.load_model_weights(weights, config)

    # Generate predictions.
    df, y_att = predict_from_model(
        model,
        config,
        dataset,
        outcomes=outcomes,
        bags=bags,
        attention=True,
    )

    # Generate metrics.
    y_pred_cols = [c for c in df.columns if c.startswith('y_pred')]
    for idx in range(len(y_pred_cols)):
        m = ClassifierMetrics(
            y_true=(df.y_true.values == idx).astype(int),
            y_pred=df[f'y_pred{idx}'].values
        )
        log.info(f"AUC (cat #{idx+1}): {m.auroc:.3f}")
        log.info(f"AP  (cat #{idx+1}): {m.ap:.3f}")

    # Save results.
    if not exists(outdir):
        os.makedirs(outdir)
    model_dir = sf.util.get_new_model_dir(outdir, config.model_config.model)
    pred_out = join(model_dir, 'predictions.parquet')
    df.to_parquet(pred_out)
    log.info(f"Predictions saved to [green]{pred_out}[/]")

    # Print categorical metrics, including per-category accuracy
    outcome_name = outcomes if isinstance(outcomes, str) else '-'.join(outcomes)
    metrics_df = df.rename(
        columns={c: f"{outcome_name}-{c}" for c in df.columns if c != 'slide'}
    )
    sf.stats.metrics.categorical_metrics(metrics_df, level='slide')

    # Export attention
    if y_att:
        if 'slide' in df.columns:
            slides_or_patients = df.slide.values
        elif 'patient' in df.columns:
            slides_or_patients = df.patient.values
        else:
            raise ValueError("Malformed dataframe; cannot find 'slide' or 'patient' column.")
        _export_attention(join(model_dir, 'attention'), y_att, slides_or_patients)

    # Attention heatmaps
    if y_att and attention_heatmaps:
        generate_attention_heatmaps(
            outdir=join(model_dir, 'heatmaps'),
            dataset=dataset,
            bags=bags,
            attention=y_att,
            **heatmap_kwargs
        )

    return df


def eval_multimodal_mil(
    weights: str,
    dataset: Dataset,
    outcomes: Union[str, List[str]],
    bags: List[List[str]],
    config: Optional[_TrainerConfig] = None,
    *,
    outdir: str = 'mil',
    attention_heatmaps: bool = False,
    **heatmap_kwargs
) -> pd.DataFrame:
    """Evaluate a multi-modal (e.g. multi-magnification) MIL model."""

    import torch

     # Prepare ground-truth labels
    labels, unique = dataset.labels(outcomes, format='id')

    # Prepare bags and targets
    bags, slides = utils._get_nested_bags(dataset, bags)
    y_true = np.array([labels[s] for s in slides])

    # Detect feature size from bags
    n_features = torch.load(bags[0][0]).shape[-1]
    n_out = len(unique)

    # Load model
    model, config = utils.load_model_weights(weights, config)

    # Inference.
    y_pred, y_att = _predict_multimodal_mil(
        model, bags, attention=True, use_lens=config.model_config.use_lens
    )

    # Generate metrics
    for idx in range(y_pred.shape[-1]):
        m = ClassifierMetrics(
            y_true=(y_true == idx).astype(int), 
            y_pred=y_pred[:, idx]
        )
        log.info(f"AUC (cat #{idx+1}): {m.auroc:.3f}")
        log.info(f"AP  (cat #{idx+1}): {m.ap:.3f}")

    # Save results
    if not exists(outdir):
        os.makedirs(outdir)
    model_dir = sf.util.get_new_model_dir(outdir, config.model_config.model)
    df_dict = dict(slide=slides, y_true=y_true)
    for i in range(y_pred.shape[-1]):
        df_dict[f'y_pred{i}'] = y_pred[:, i]
    df = pd.DataFrame(df_dict)
    pred_out = join(model_dir, 'predictions.parquet')
    df.to_parquet(pred_out)
    log.info(f"Predictions saved to [green]{pred_out}[/]")

    # Print categorical metrics, including per-category accuracy
    outcome_name = outcomes if isinstance(outcomes, str) else '-'.join(outcomes)
    metrics_df = df.rename(
        columns={c: f"{outcome_name}-{c}" for c in df.columns if c != 'slide'}
    )
    sf.stats.metrics.categorical_metrics(metrics_df, level='slide')

    # Export attention
    # TODO: implement this for multi-modal models

    # Attention heatmaps
    # TODO: implement this for multi-modal models

    return df

# -----------------------------------------------------------------------------


def predict_slide(
    model: str,
    slide: Union[str, sf.WSI],
    extractor: Optional["BaseFeatureExtractor"] = None,
    *,
    normalizer: Optional["StainNormalizer"] = None,
    config: Optional[_TrainerConfig] = None,
    attention: bool = False,
    native_normalizer: Optional[bool] = True,
    extractor_kwargs: Optional[dict] = None,
) -> Tuple[np.ndarray, Optional[np.ndarray]]:
    """Generate predictions (and attention) for a single slide.

    Args:
        model (str): Path to MIL model.
        slide (str): Path to slide.
        extractor (:class:`slideflow.mil.BaseFeatureExtractor`, optional):
            Feature extractor. If not provided, will attempt to auto-detect
            extractor from model.

            .. note::
                If the extractor has a stain normalizer, this will be used to
                normalize the slide before extracting features.

    Keyword Args:
        normalizer (:class:`slideflow.stain.StainNormalizer`, optional):
            Stain normalizer. If not provided, will attempt to use stain
            normalizer from extractor.
        config (:class:`slideflow.mil.TrainerConfigFastAI` or :class:`slideflow.mil.TrainerConfigCLAM`):
            Configuration for building model. If None, will attempt to read
            ``mil_params.json`` from the model directory and load saved
            configuration. Defaults to None.
        attention (bool): Whether to return attention scores. Defaults to
            False.
        native_normalizer (bool, optional): Whether to use PyTorch/Tensorflow-native
            stain normalization, if applicable. If False, will use the OpenCV/Numpy
            implementations. Defaults to None, which auto-detects based on the
            slide backend (False if libvips, True if cucim). This behavior is due
            to performance issued when using native stain normalization with
            libvips-compatible multiprocessing.

    Returns:
        Tuple[np.ndarray, Optional[np.ndarray]]: Predictions and attention scores.
        Attention scores are None if ``attention`` is False, otherwise
        a masked 2D array with the same shape as the slide grid (arranged as a
        heatmap, with unused tiles masked).

    """
    # Try to auto-determine the extractor
    if native_normalizer is None:
        native_normalizer = (sf.slide_backend() == 'cucim')
    if extractor is None:
        extractor, detected_normalizer = rebuild_extractor(
            model, allow_errors=True, native_normalizer=native_normalizer
        )
        if extractor is None:
            raise ValueError(
                "Unable to auto-detect feature extractor used for model {}. "
                "Please specify an extractor.".format(model)
            )
    else:
        detected_normalizer = None

    # Determine stain normalization
    if detected_normalizer is not None and normalizer is not None:
        log.warning(
            "Bags were generated with a stain normalizer, but a different stain "
            "normalizer was provided to this function. Overriding with provided "
            "stain normalizer."
        )
    elif detected_normalizer is not None:
        normalizer = detected_normalizer

    # Load model
    model_fn, config = utils.load_model_weights(model, config)
    mil_params = sf.util.load_json(join(model, 'mil_params.json'))
    if 'bags_extractor' not in mil_params:
        raise ValueError(
            "Unable to determine extractor used for model {}. "
            "Please specify an extractor.".format(model)
        )
    bags_params = mil_params['bags_extractor']

    # Load slide
    if isinstance(slide, str):
        if not all(k in bags_params for k in ('tile_px', 'tile_um')):
            raise ValueError(
                "Unable to determine tile size for slide {}. "
                "Either slide must be a slideflow.WSI object, or tile_px and "
                "tile_um must be specified in mil_params.json.".format(slide)
            )
        slide = sf.WSI(
            slide,
            tile_px=bags_params['tile_px'],
            tile_um=bags_params['tile_um']
        )

    # Convert slide to bags
    if extractor_kwargs is None:
        extractor_kwargs = dict()
    masked_bags = extractor(slide, normalizer=normalizer, **extractor_kwargs)
    original_shape = masked_bags.shape
    masked_bags = masked_bags.reshape((-1, masked_bags.shape[-1]))
    if len(masked_bags.mask.shape):
        mask = masked_bags.mask.any(axis=1)
        valid_indices = np.where(~mask)
        bags = masked_bags[valid_indices]
    else:
        valid_indices = np.arange(masked_bags.shape[0])
        bags = masked_bags
    bags = np.expand_dims(bags, axis=0).astype(np.float32)

    sf.log.info("Generated feature bags for {} tiles".format(bags.shape[1]))

    # Generate predictions.
    if (isinstance(config, TrainerConfigCLAM)
       or isinstance(config.model_config, ModelConfigCLAM)):
        y_pred, raw_att = _predict_clam(model_fn, bags, attention=attention)
    else:
        y_pred, raw_att = _predict_mil(
            model_fn,
            bags,
            attention=attention,
            use_lens=config.model_config.use_lens,
            apply_softmax=config.model_config.apply_softmax
        )

    # Reshape attention to match original shape
    if attention and raw_att is not None and len(raw_att):
        y_att = raw_att[0]

        # Create a fully masked array of shape (X, Y)
        att_heatmap = np.ma.masked_all(masked_bags.shape[0], dtype=y_att.dtype)

        # Unmask and fill the transformed data into the corresponding positions
        att_heatmap[valid_indices] = y_att
        y_att = np.reshape(att_heatmap, original_shape[0:2])
    else:
        y_att = None

    return y_pred, y_att


def save_mil_tile_predictions(
    weights: str,
    dataset: "sf.Dataset",
    bags: Union[str, np.ndarray, List[str]],
    config: Optional[_TrainerConfig] = None,
    outcomes: Union[str, List[str]] = None,
    dest: str = 'mil_tile_preds.parquet',
):
    # Load model and configuration.
    model, config = utils.load_model_weights(weights, config)
    if outcomes is not None:
        labels, unique = dataset.labels(outcomes, format='id')

    # Prepare bags.
    slides = dataset.slides()
    if isinstance(bags, str):
        bags = dataset.pt_files(bags)
    else:
        bags = np.array([b for b in bags if path_to_name(b) in slides])

    # Ensure slide names are sorted according to the bags.
    slides = [path_to_name(b) for b in bags]

    is_clam = (isinstance(config, TrainerConfigCLAM)
                or isinstance(config.model_config, ModelConfigCLAM))

    print("Generating predictions for {} slides and {} bags.".format(len(slides), len(bags)))

    # First, start with slide-level inference and attention.
    if (isinstance(config, TrainerConfigCLAM)
       or isinstance(config.model_config, ModelConfigCLAM)):
        slide_pred, attention = _predict_clam(model, bags, attention=True)
    else:
        slide_pred, attention = _predict_mil(
            model,
            bags,
            attention=True,
            use_lens=config.model_config.use_lens,
            apply_softmax=config.model_config.apply_softmax
        )

    df_slides = []
    df_attention = []
    df_preds = []
    df_true = []
    df_loc_x = []
    df_loc_y = []

    # Then, generate tile predictions for each slide:
    for i, (bag, slide) in track(enumerate(zip(bags, slides)),
                            description="Generating tile predictions",
                            total=len(bags)):
        if is_clam:
            tile_pred = _predict_mil_tiles(model, bag, use_first_out=True)
        else:
            tile_pred = _predict_mil_tiles(
                model,
                bag,
                use_lens=config.model_config.use_lens,
                apply_softmax=config.model_config.apply_softmax
            )

        # Verify the shapes are consistent.
        assert len(tile_pred) == len(attention[i])
        n_bags = len(tile_pred)

        # Find the associated locations.
        bag_index = join(dirname(bag), f'{slide}.index.npz')
        if exists(bag_index):
            locations = np.load(bag_index)['arr_0']
            assert len(locations) == n_bags
            df_loc_x.append(locations[:, 0])
            df_loc_y.append(locations[:, 1])

        # Add to dataframe lists.
        df_preds.append(tile_pred)
        if attention is not None:
            df_attention.append(attention[i])
        df_slides += [slide for _ in range(n_bags)]
        if outcomes is not None:
            _label = labels[slide]
            df_true += [_label for _ in range(n_bags)]

    # Update dataframe with predictions.
    df_attention = np.concatenate(df_attention, axis=0)
    df_preds = np.concatenate(df_preds, axis=0)
    df_dict = dict(slide=df_slides)

    if df_loc_x:
        df_dict['loc_x'] = np.concatenate(df_loc_x, axis=0)
        df_dict['loc_y'] = np.concatenate(df_loc_y, axis=0)

    # Attention
    if attention is not None:
        df_dict['attention'] = df_attention

    # Ground truth
    if outcomes is not None:
        df_dict['y_true'] = df_true

    # Predictions
    for i in range(df_preds[0].shape[0]):
        df_dict[f'y_pred{i}'] = df_preds[:, i]

    # Final processing to dataframe & disk
    df = pd.DataFrame(df_dict)
    df.to_parquet(dest)
    log.info("{} tile predictions exported to [green]{}[/]".format(
        df_preds.shape[0],
        dest
    ))


def predict_from_model(
    model: Callable,
    config: _TrainerConfig,
    dataset: "sf.Dataset",
    outcomes: Union[str, List[str]],
    bags: Union[str, np.ndarray, List[str]],
    *,
    attention: bool = False
) -> Union[pd.DataFrame, Tuple[pd.DataFrame, List[np.ndarray]]]:
    """Generate predictions for a dataset from a saved MIL model.

    Args:
        model (torch.nn.Module): Model from which to generate predictions.
        config (:class:`slideflow.mil.TrainerConfigFastAI` or :class:`slideflow.mil.TrainerConfigCLAM`):
            Configuration for the MIL model.
        dataset (sf.Dataset): Dataset from which to generation predictions.
        outcomes (str, list(str)): Outcomes.
        bags (str, list(str)): Path to bags, or list of bag file paths.
            Each bag should contain PyTorch array of features from all tiles in
            a slide, with the shape ``(n_tiles, n_features)``.

    Returns:
        pd.DataFrame: Dataframe of predictions.

        list(np.ndarray): Attention scores (if ``attention=True``)
    """

    # Prepare labels.
    labels, unique = dataset.labels(outcomes, format='id')

    # Prepare bags and targets.
    slides = list(labels.keys())
    if isinstance(bags, str):
        bags = dataset.pt_files(bags)
    else:
        bags = np.array([b for b in bags if path_to_name(b) in slides])

    # Aggregate bags by slide or patient.
    if (isinstance(config, TrainerConfigFastAI)
        and config.aggregation_level == 'patient'):

        # Get nested list of bags, aggregated by slide.
        slide_to_patient = dataset.patients()
        n_slide_bags = len(bags)
        bags, y_true = utils.aggregate_bags_by_patient(bags, labels, slide_to_patient)
        log.info(f"Aggregated {n_slide_bags} slide bags to {len(bags)} patient bags.")

        # Create prediction dataframe.
        patients = [slide_to_patient[path_to_name(b[0])] for b in bags]
        df_dict = dict(patient=patients, y_true=y_true)

    else:
        # Ensure slide names are sorted according to the bags.
        slides = [path_to_name(b) for b in bags]
        y_true = np.array([labels[s] for s in slides])

        # Create prediction dataframe.
        df_dict = dict(slide=slides, y_true=y_true)

    # Inference.
    if (isinstance(config, TrainerConfigCLAM)
       or isinstance(config.model_config, ModelConfigCLAM)):
        y_pred, y_att = _predict_clam(model, bags, attention=attention)
    else:
<<<<<<< HEAD
        y_pred, y_att = _predict_mil(
            model,
            bags,
            attention=attention,
            use_lens=config.model_config.use_lens,
            apply_softmax=config.model_config.apply_softmax
        )
=======
        y_pred, y_att = _predict_mil(model, bags, attention=attention, 
                                     use_lens=config.model_config.use_lens)
>>>>>>> 5d89284d

    # Update dataframe with predictions.
    for i in range(y_pred.shape[-1]):
        df_dict[f'y_pred{i}'] = y_pred[:, i]
    df = pd.DataFrame(df_dict)

    if attention:
        return df, y_att
    else:
        return df


def generate_mil_features(
    weights: str,
    config: _TrainerConfig,
    dataset: "sf.Dataset",
    bags: Union[str, np.ndarray, List[str]]
) -> "MILFeatures":
    """Generate activations weights from the last layer of an MIL model.

    Returns MILFeatures object.

    Args:
        weights (str): Path to model weights to load.
        config (:class:`slideflow.mil.TrainerConfigFastAI` or 
        :class:`slideflow.mil.TrainerConfigCLAM`):
            Configuration for building model. If ``weights`` is a path to a
            model directory, will attempt to read ``mil_params.json`` from this
            location and load saved configuration. Defaults to None.
        dataset (:class:`slideflow.Dataset`): Dataset.
        outcomes (str, list(str)): Outcomes.
        bags (str, list(str)): Path to bags, or list of bag file paths.
            Each bag should contain PyTorch array of features from all tiles in
            a slide, with the shape ``(n_tiles, n_features)``.
    """
    from .features import MILFeatures

    # Load model weights.
    model, config = load_model_weights(weights, config)

    # Ensure the model is valid for generating features.
    acceptable_models = ['transmil', 'attention_mil', 'clam_sb', 'clam_mb']
    if config.model_config.model.lower() not in acceptable_models:
        raise errors.ModelError(
            f"Model {config.model_config.model} is not supported.")

    # Prepare bags and targets.
    slides = dataset.slides()
    if isinstance(bags, str):
        bags = dataset.pt_files(bags)
    else:
        bags = np.array([b for b in bags if path_to_name(b) in slides])

    # Ensure slide names are sorted according to the bags.
    slides = [path_to_name(b) for b in bags]

    # Calculate and return last-layer features.
    return MILFeatures(model, bags, slides=slides, config=config, dataset=dataset)


def generate_attention_heatmaps(
    outdir: str,
    dataset: "sf.Dataset",
    bags: Union[List[str], np.ndarray],
    attention: Union[np.ndarray, List[np.ndarray]],
    **kwargs
) -> None:
    """Generate and save attention heatmaps for a dataset.

    Args:
        outdir (str): Path at which to save heatmap images.
        dataset (sf.Dataset): Dataset.
        bags (str, list(str)): List of bag file paths.
            Each bag should contain PyTorch array of features from all tiles in
            a slide, with the shape ``(n_tiles, n_features)``.
        attention (list(np.ndarray)): Attention scores for each slide.
            Length of ``attention`` should equal the length of ``bags``.

    Keyword args:
        interpolation (str, optional): Interpolation strategy for smoothing
            heatmap. Defaults to 'bicubic'.
        cmap (str, optional): Matplotlib colormap for heatmap. Can be any
            valid matplotlib colormap. Defaults to 'inferno'.
        norm (str, optional): Normalization strategy for assigning heatmap
            values to colors. Either 'two_slope', or any other valid value
            for the ``norm`` argument of ``matplotlib.pyplot.imshow``.
            If 'two_slope', normalizes values less than 0 and greater than 0
            separately. Defaults to None.


    """
    assert len(bags) == len(attention)
    if not exists(outdir):
        os.makedirs(outdir)
    pb = Progress(transient=True)
    task = pb.add_task('Generating heatmaps...', total=len(bags))
    pb.start()
    with sf.util.cleanup_progress(pb):
        for i, bag in enumerate(bags):
            pb.advance(task)
            slidename = sf.util.path_to_name(bag)
            slide_path = dataset.find_slide(slide=slidename)
            locations_file = join(dirname(bag), f'{slidename}.index.npz')
            npy_loc_file = locations_file[:-1] + 'y'
            if slide_path is None:
                log.info(f"Unable to find slide {slidename}")
                continue
            if exists(locations_file):
                locations = np.load(locations_file)['arr_0']
            elif exists(npy_loc_file):
                locations = np.load(npy_loc_file)
            else:
                log.info(
                    f"Unable to find locations index file for {slidename}"
                )
                continue
            sf.util.location_heatmap(
                locations=locations,
                values=attention[i],
                slide=slide_path,
                tile_px=dataset.tile_px,
                tile_um=dataset.tile_um,
                outdir=outdir,
                **kwargs
            )
    log.info(f"Attention heatmaps saved to [green]{outdir}[/]")

# -----------------------------------------------------------------------------

def _export_attention(
    dest: str,
    y_att: List[np.ndarray],
    slides: List[str]
) -> None:
    """Export attention scores to a directory."""
    if not exists(dest):
        os.makedirs(dest)
    for slide, att in zip(slides, y_att):
        if 'SF_ALLOW_ZIP' in os.environ and os.environ['SF_ALLOW_ZIP'] == '0':
            out_path = join(dest, f'{slide}_att.npy')
            np.save(out_path, att)
        else:
            out_path = join(dest, f'{slide}_att.npz')
            np.savez(out_path, att)
    log.info(f"Attention scores exported to [green]{out_path}[/]")


def _predict_clam(
    model: "torch.nn.Module",
    bags: Union[np.ndarray, List[str]],
    attention: bool = False,
    device: Optional[Any] = None
) -> Tuple[np.ndarray, List[np.ndarray]]:
    """Generate CLAM predictions for a list of bags."""

    import torch
    from slideflow.mil.models import CLAM_MB, CLAM_SB

    if isinstance(model, (CLAM_MB, CLAM_SB)):
        clam_kw = dict(return_attention=True)
    else:
        clam_kw = {}
        attention = False

    y_pred = []
<<<<<<< HEAD
    y_att  = []
    device = utils._detect_device(model, device, verbose=True)
=======
    y_att = []
    log.info("Generating predictions...")
>>>>>>> 5d89284d
    for bag in bags:
        if isinstance(bag, list):
            # If bags are passed as a list of paths, load them individually.
            loaded = torch.cat([utils._load_bag(b).to(device) for b in bag], dim=0)
        else:
            loaded = utils._load_bag(bag).to(device)
        with torch.no_grad():
            if clam_kw:
                logits, att, _ = model(loaded, **clam_kw)
            else:
                logits, att = model(loaded, **clam_kw)
            if attention:
                y_att.append(np.squeeze(att.cpu().numpy()))
            y_pred.append(torch.nn.functional.softmax(logits, dim=1).cpu().numpy())
    yp = np.concatenate(y_pred, axis=0)
    return yp, y_att


def _predict_mil(
    model: "torch.nn.Module",
    bags: Union[np.ndarray, List[str]],
    *,
    attention: bool = False,
    attention_pooling: str = 'avg',
    use_lens: bool = False,
    device: Optional[Any] = None,
    apply_softmax: bool = True,
) -> Tuple[np.ndarray, List[np.ndarray]]:
    """Generate MIL predictions for a list of bags."""

    import torch

    y_pred = []
<<<<<<< HEAD
    y_att  = []
    device = utils._detect_device(model, device, verbose=True)

    # Ensure the model has attention capabilities.
=======
    y_att = []
    log.info("Generating predictions...")
>>>>>>> 5d89284d
    if attention and not hasattr(model, 'calculate_attention'):
        log.warning(
            "Model '{}' does not have a method 'calculate_attention'. "
            "Unable to calculate or display attention heatmaps.".format(
                model.__class__.__name__
            )
        )
        attention = False

    for bag in bags:
        if isinstance(bag, list):
            # If bags are passed as a list of paths, load them individually.
            loaded = torch.cat([utils._load_bag(b).to(device) for b in bag], dim=0)
        else:
            loaded = utils._load_bag(bag).to(device)
        loaded = torch.unsqueeze(loaded, dim=0)
        with torch.no_grad():
            if use_lens:
                lens = torch.from_numpy(np.array([loaded.shape[1]])).to(device)
                model_args = (loaded, lens)
            else:
                model_args = (loaded,)

            # Run inference.
            if attention and inspect.signature(model.forward).parameters['return_attention']:
                model_out, att = model(*model_args, return_attention=True)
            elif attention:
                model_out = model(*model_args)
                att = model.calculate_attention(*model_args)
            else:
                model_out = model(*model_args)

            if attention:
                att = torch.squeeze(att)
                if len(att.shape) == 2:
                    log.warning("Pooling attention scores from 2D to 1D")
                    # Attention needs to be pooled
                    if attention_pooling == 'avg':
                        att = torch.mean(att, dim=-1)
                    elif attention_pooling == 'max':
                        att = torch.amax(att, dim=-1)
                    else:
                        raise ValueError(
                            "Unrecognized attention pooling strategy '{}'".format(
                                attention_pooling
                            )
                        )
                y_att.append(att.cpu().numpy())
            if apply_softmax:
                model_out = torch.nn.functional.softmax(model_out, dim=1)
            y_pred.append(model_out.cpu().numpy())
    yp = np.concatenate(y_pred, axis=0)
    return yp, y_att


def _predict_mil_tiles(
    model: "torch.nn.Module",
    bag: Union[str, List[str]],
    *,
    use_lens: bool = False,
    device: Optional[Any] = None,
    apply_softmax: bool = True,
    use_first_out: bool = False
) -> Tuple[np.ndarray, List[np.ndarray]]:
    """Generate tile predictions from an MIL model from a bag."""

    import torch

    # Prepare bag.
    device = utils._detect_device(model, device, verbose=True)
    model.eval()
    if isinstance(bag, list):
        # If bags are passed as a list of paths, load them individually.
        loaded = torch.cat([utils._load_bag(b).to(device) for b in bag], dim=0)
    else:
        loaded = utils._load_bag(bag).to(device)

    # Resize the bag dimension to the batch dimension.
    loaded = torch.unsqueeze(loaded, dim=1)

    # Inference.
    y_pred = []
    for n in range(loaded.shape[0]):
        tile = torch.unsqueeze(loaded[n], dim=0)
        with torch.no_grad():
            if use_lens:
                lens = torch.ones(tile.shape[0:2]).to(device)
                model_args = (tile, lens)
            else:
                model_args = (tile,)
            model_out = model(*model_args)
            if use_first_out:  # CLAM models return attention scores as well
                model_out = model_out[0]
            if apply_softmax:
                model_out = torch.nn.functional.softmax(model_out, dim=1)
            y_pred.append(model_out.cpu().numpy())
    y_pred = np.concatenate(y_pred, axis=0)
    return y_pred


def _predict_multimodal_mil(
    model: "torch.nn.Module",
    bags: Union[List[np.ndarray], List[List[str]]],
    attention: bool = True,
    use_lens: bool = True,
    device: Optional[Any] = None
) -> Tuple[np.ndarray, List[List[np.ndarray]]]:
    """Generate multi-mag MIL predictions for a nested list of bags."""
    import torch

    y_pred = []
    n_mag = len(bags[0])
    y_att  = [[] for _ in range(n_mag)]
    device = utils._detect_device(model, device, verbose=True)

    # Ensure the model has attention capabilities.
    if attention and not hasattr(model, 'calculate_attention'):
        log.warning(
            "Model '{}' does not have a method 'calculate_attention'. "
            "Unable to calculate or display attention heatmaps.".format(
                model.__class__.__name__
            )
        )
        attention = False

    for bag in bags:
        loaded = [torch.unsqueeze(utils._load_bag(b).to(device), dim=0)
                  for b in bag]
        with torch.no_grad():
            if use_lens:
                model_args = [(mag_bag, torch.from_numpy(np.array([mag_bag.shape[1]])).to(device))
                              for mag_bag in loaded]
            else:
                model_args = (loaded,)
            model_out = model(*model_args)
            if attention:
                raw_att = model.calculate_attention(*model_args)
                for mag in range(n_mag):
                    att = torch.squeeze(raw_att[mag], dim=0)
                    y_att[mag].append(att.cpu().numpy())
            y_pred.append(torch.nn.functional.softmax(model_out, dim=1).cpu().numpy())
    yp = np.concatenate(y_pred, axis=0)
    return yp, y_att<|MERGE_RESOLUTION|>--- conflicted
+++ resolved
@@ -170,10 +170,7 @@
 
     # Generate metrics
     for idx in range(y_pred.shape[-1]):
-        m = ClassifierMetrics(
-            y_true=(y_true == idx).astype(int), 
-            y_pred=y_pred[:, idx]
-        )
+        m = ClassifierMetrics(y_true=(y_true == idx).astype(int), y_pred=y_pred[:, idx])
         log.info(f"AUC (cat #{idx+1}): {m.auroc:.3f}")
         log.info(f"AP  (cat #{idx+1}): {m.ap:.3f}")
 
@@ -205,7 +202,6 @@
     return df
 
 # -----------------------------------------------------------------------------
-
 
 def predict_slide(
     model: str,
@@ -527,7 +523,6 @@
        or isinstance(config.model_config, ModelConfigCLAM)):
         y_pred, y_att = _predict_clam(model, bags, attention=attention)
     else:
-<<<<<<< HEAD
         y_pred, y_att = _predict_mil(
             model,
             bags,
@@ -535,10 +530,6 @@
             use_lens=config.model_config.use_lens,
             apply_softmax=config.model_config.apply_softmax
         )
-=======
-        y_pred, y_att = _predict_mil(model, bags, attention=attention, 
-                                     use_lens=config.model_config.use_lens)
->>>>>>> 5d89284d
 
     # Update dataframe with predictions.
     for i in range(y_pred.shape[-1]):
@@ -563,7 +554,7 @@
 
     Args:
         weights (str): Path to model weights to load.
-        config (:class:`slideflow.mil.TrainerConfigFastAI` or 
+        config (:class:`slideflow.mil.TrainerConfigFastAI` or
         :class:`slideflow.mil.TrainerConfigCLAM`):
             Configuration for building model. If ``weights`` is a path to a
             model directory, will attempt to read ``mil_params.json`` from this
@@ -704,13 +695,8 @@
         attention = False
 
     y_pred = []
-<<<<<<< HEAD
     y_att  = []
     device = utils._detect_device(model, device, verbose=True)
-=======
-    y_att = []
-    log.info("Generating predictions...")
->>>>>>> 5d89284d
     for bag in bags:
         if isinstance(bag, list):
             # If bags are passed as a list of paths, load them individually.
@@ -744,15 +730,10 @@
     import torch
 
     y_pred = []
-<<<<<<< HEAD
     y_att  = []
     device = utils._detect_device(model, device, verbose=True)
 
     # Ensure the model has attention capabilities.
-=======
-    y_att = []
-    log.info("Generating predictions...")
->>>>>>> 5d89284d
     if attention and not hasattr(model, 'calculate_attention'):
         log.warning(
             "Model '{}' does not have a method 'calculate_attention'. "
