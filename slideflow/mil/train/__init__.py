--- conflicted
+++ resolved
@@ -182,13 +182,8 @@
 
     # Write slide/bag manifest
     sf.util.log_manifest(
-<<<<<<< HEAD
-        train_bags.tolist(),
-        val_bags.tolist(),
-=======
         train_bags,
         val_bags,
->>>>>>> 1dedbfe4
         labels=labels,
         filename=join(outdir, 'slide_manifest.csv')
     )
