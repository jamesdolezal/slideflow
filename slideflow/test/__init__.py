
import logging
import os
import time
import traceback
import unittest
from os.path import exists, join
from typing import Optional
from rich import print

import slideflow as sf
import slideflow.test.functional
from slideflow import errors
from slideflow.test import (dataset_test, slide_test, stats_test, norm_test,
                            model_test)
from slideflow.test.utils import (TaskWrapper, TestConfig,
                                  _assert_valid_results, process_isolate)
from slideflow.util import log


class TestSuite:
    """Supervises functional testing of the Slideflow pipeline."""
    def __init__(
        self,
        root: str,
        slides: Optional[str] = None,
        buffer: Optional[str] = None,
        verbosity: int = logging.WARNING,
        reset: bool = False,
        tile_px: int = 71,
    ) -> None:
        """Prepare for functional and unit testing testing. Functional tests
        require example slides.

        Args:
            root (str): Root directory of test project.
            slides (str, optional): Path to folder containing test slides.
            buffer (str, optional): Buffer slides to this location for faster
                testing. Defaults to None.
            verbosity (int, optional): Logging level. Defaults to
                logging.WARNING.
            reset (bool, optional): Reset the test project folder before
                starting. Defaults to False.

        Raises:
            errors.UnrecognizedBackendError: If the environmental variable
                SF_BACKEND is something other than  "tensorflow" or "torch".
        """
        self.tile_px = tile_px

        if slides is None:
            print("[yellow]Path to slides not provided, unable to perform"
                  " functional tests.")
            self.project = None
            return
        else:
            detected_slides = [
                sf.util.path_to_name(f)
                for f in os.listdir(slides)
                if sf.util.is_slide(join(slides, f))
            ][:10]
            if not len(detected_slides):
                print(f"[yellow]No slides found at {slides}; "
                      "unable to perform functional tests.")
                self.project = None
                return

        # --- Set up project --------------------------------------------------

        sf.setLoggingLevel(verbosity)
        if verbosity == logging.DEBUG:
            logging.getLogger('tensorflow').setLevel(logging.DEBUG)
            os.environ['TF_CPP_MIN_LOG_LEVEL'] = '0'
        else:
            logging.getLogger('tensorflow').setLevel(logging.ERROR)
            os.environ['TF_CPP_MIN_LOG_LEVEL'] = '3'
        self.verbosity = verbosity
        TaskWrapper.VERBOSITY = verbosity

        # Configure testing environment
        self.test_root = root
        self.project_root = join(root, 'project')
        self.slides_root = slides
        print(f'Setting up test project at [green]{root}')
        print(f'Testing using slides from [green]{slides}')
        self.config = TestConfig(root, slides=slides)
        self.project = self.config.create_project(
            self.project_root,
            overwrite=reset
        )

        # Check if GPU available
        if sf.backend() == 'tensorflow':
            import tensorflow as tf
            if not tf.config.list_physical_devices('GPU'):
                log.error("GPU unavailable - tests may fail.")
        elif sf.backend() == 'torch':
            import torch
            if not torch.cuda.is_available():
                log.error("GPU unavailable - tests may fail.")
        else:
            raise errors.UnrecognizedBackendError

        # Configure datasets (input)
        self.buffer = buffer

        # Rebuild tfrecord indices
        self.project.dataset(self.tile_px, 1208).build_index(True)

        # Set up training keyword arguments.
        self.train_kwargs = dict(
            validate_on_batch=5,
            steps_per_epoch_override=50,
            save_predictions=True
        )

    def _get_model(self, name: str, epoch: int = 1) -> str:
        assert self.project is not None
        prev_run_dirs = [
            x for x in os.listdir(self.project.models_dir)
            if os.path.isdir(join(self.project.models_dir, x))
        ]
        tail = '' if sf.backend() == 'tensorflow' else '.zip'
        for run in sorted(prev_run_dirs, reverse=True):
            if run[6:] == name:
                model_name = join(
                    self.project.models_dir,
                    run,
                    f'{name}_epoch{epoch}'+tail,
                )
                if not exists(model_name):
                    raise OSError(f"Unable to find trained model {name}")
                else:
                    return model_name
        raise OSError(f"Unable to find trained model {name}")

    def setup_hp(
        self,
        model_type: str,
        sweep: bool = False,
        normalizer: Optional[str] = 'reinhard_fast',
        uq: bool = False,
        balance: Optional[str] = 'patient',
    ) -> sf.ModelParams:
        """Set up hyperparameters.

        Args:
            model_type (str): Type of model, ('classification', 'regression, 'survival').
            sweep (bool, optional): Set up HP sweep. Defaults to False.
            normalizer (str, optional): Normalizer strategy. Defaults to None.
            uq (bool, optional): Uncertainty quantification. Defaults to False.

        Returns:
            sf.ModelParams: Hyperparameter object.
        """

        assert self.project is not None
        if model_type == 'classification':
            loss = ('sparse_categorical_crossentropy'
                    if sf.backend() == 'tensorflow'
                    else 'CrossEntropy')
        elif model_type == 'regression':
            loss = ('mean_squared_error'
                    if sf.backend() == 'tensorflow'
                    else 'MSE')
        elif model_type == 'survival':
            loss = ('negative_log_likelihood'
                    if sf.backend() == 'tensorflow'
                    else 'CoxProportionalHazardsLoss')

        # Create batch train file
        if sweep:
            self.project.create_hp_sweep(
                tile_px=self.tile_px,
                tile_um=1208,
                epochs=[1, 3],
                toplayer_epochs=[0],
                model=["mobilenet_v2"],
                loss=[loss],
                learning_rate=[0.001],
                batch_size=[16],
                hidden_layers=[0, 1],
                optimizer=["Adam"],
                early_stop=[False],
                early_stop_patience=[15],
                early_stop_method='loss',
                hidden_layer_width=500,
                trainable_layers=0,
                dropout=0.1,
                training_balance=["category"],
                validation_balance=["none"],
                augment=[True],
                normalizer=normalizer,
                label='TEST',
                uq=uq,
                filename='sweep.json'
            )

        # Create single hyperparameter combination
        hp = sf.ModelParams(
            tile_px=self.tile_px,
            tile_um=1208,
            epochs=1,
            toplayer_epochs=0,
            model="mobilenet_v2",
            pooling='max',
            loss=loss,
            learning_rate=0.001,
            batch_size=16,
            hidden_layers=1,
            optimizer='Adam',
            early_stop=False,
            dropout=0.1,
            l2=1e-4,
            early_stop_patience=0,
            training_balance=balance,
            validation_balance='none',
            uq=uq,
            augment=True
        )
        return hp

    def test_extraction(self, enable_downsample: bool = True, **kwargs) -> None:
        """Test tile extraction.

        Args:
            enable_downsample (bool, optional): Enable using intermediate
                downsample layers in slides. Defaults to True.
        """
        assert self.project is not None
        with TaskWrapper("Testing slide extraction...") as test:
            try:
                self.project.extract_tiles(
                    tile_px=self.tile_px,
                    tile_um=1208,
                    buffer=self.buffer,
                    source=['TEST'],
                    roi_method='ignore',
                    skip_extracted=False,
                    img_format='png',
                    enable_downsample=enable_downsample,
                    **kwargs
                )
                self.project.extract_tiles(
                    tile_px=self.tile_px,
                    tile_um="2.5x",
                    buffer=self.buffer,
                    source=['TEST'],
                    roi_method='ignore',
                    img_format='png',
                    enable_downsample=enable_downsample,
                    dry_run=True,
                    **kwargs
                )
            except Exception as e:
                log.error(traceback.format_exc())
                test.fail()

    def test_normalizers(
        self,
        *args,
        single: bool = True,
        multi: bool = True,
    ) -> None:
        """Test normalizer strategy and throughput, saving example image
        for each.

        Args:
            single (bool, optional): Perform single-thread tests.
                Defaults to True.
            multi (bool, optional): Perform multi-thread tests.
                Defaults to True.
        """
        assert self.project is not None
        if single:
            with TaskWrapper("Testing normalization single-thread throughput...") as test:
                passed = process_isolate(
                    sf.test.functional.single_thread_normalizer_tester,
                    project=self.project,
                    methods=args,
                    tile_px=self.tile_px
                )
                if not passed:
                    test.fail()
        if multi:
            with TaskWrapper("Testing normalization multi-thread throughput...") as test:
                passed = process_isolate(
                    sf.test.functional.multi_thread_normalizer_tester,
                    project=self.project,
                    methods=args,
                    tile_px=self.tile_px
                )
                if not passed:
                    test.fail()

    def test_readers(self) -> None:
        """Test TFRecord reading between backends (Tensorflow/PyTorch), ensuring
        that both yield identical results.
        """
        assert self.project is not None
        with TaskWrapper("Testing torch and tensorflow readers...") as test:
            try:
                import tensorflow as tf  # noqa F401
                import torch  # noqa F401
            except ImportError:
                log.warning(
                    "Can't import tensorflow and pytorch, skipping TFRecord test"
                )
                test.skip()
                return
            passed = process_isolate(
                sf.test.functional.reader_tester,
                project=self.project,
                tile_px=self.tile_px
            )
            if not passed:
                test.fail()

    def train_perf(self, **train_kwargs) -> None:
        """Test model training across multiple epochs."""

        assert self.project is not None
        msg = "Training single classification outcome from HP sweep..."
        with TaskWrapper(msg) as test:
            try:
                self.setup_hp(
                    'classification',
                    sweep=True,
                    normalizer='reinhard_fast',
                    uq=False
                )
                results = self.project.train(
                    exp_label='manual_hp',
                    outcomes='category1',
                    val_k=1,
                    params='sweep.json',
                    pretrain=None,
                    **train_kwargs
                )
                _assert_valid_results(results)
            except Exception as e:
                log.error(traceback.format_exc())
                test.fail()

    def test_training(
        self,
        classification: bool = True,
        resume: bool = True,
        uq: bool = True,
        multi_classification: bool = True,
        regression: bool = True,
        multi_regression: bool = True,
        multi_input: bool = True,
        survival: bool = True,
        multi_survival: bool = True,
        from_wsi: bool = True,
        **train_kwargs
    ) -> None:
        """Test model training using a variety of strategies.

        Models are trained for one epoch for only 20 steps.

        Args:
            classification (bool, optional): Test training a single outcome,
                multi-class classification model. Defaults to True.
            uq (bool, optional): Test training with UQ. Defaults to True.
            multi_classification (bool, optional): Test training a multi-outcome,
                multi-class classification model. Defaults to True.
            regression (bool, optional): Test training a continuous outcome.
                Defaults to True.
            multi_regression (bool, optional): Test training with multiple
                continuous outcomes. Defaults to True.
            multi_input (bool, optional): Test training with slide-level input
                in addition to image input. Defaults to True.
            survival (bool, optional): Test training a Cox-Proportional Hazards
                model. Defaults to True.
            multi_survival (bool, optional): Test training a survival model with
                additional slide-level input. Defaults to True.
        """
        assert self.project is not None
        for k in self.train_kwargs:
            if k not in train_kwargs:
                train_kwargs[k] = self.train_kwargs[k]
        # Disable checkpoints for tensorflow backend, to save disk space
        if (sf.backend() == 'tensorflow'
           and 'save_checkpoints' not in train_kwargs):
            train_kwargs['save_checkpoints'] = False

        if classification:
            # Test classification outcome
            self.train_perf(**train_kwargs)

        if resume:
            # Test resuming training
            with TaskWrapper("Training with resume...") as test:
                try:
                    to_resume = self._get_model('category1-manual_hp-TEST-HPSweep1-kfold1')
                    if sf.backend() == 'tensorflow':
                        resume_kw = dict(
                            resume_training=to_resume,
                        )
                    else:
                        resume_kw = dict(
                            checkpoint=to_resume
                        )
                except OSError:
                    log.warning("Could not find classification model for testing resume_training")
                    resume_kw = dict()
                    test.skip()
                else:
                    try:
                        hp = self.setup_hp('classification', sweep=False, uq=False)
                        results = self.project.train(
                            exp_label='resume',
                            outcomes='category1',
                            val_k=1,
                            params=hp,
                            pretrain=None,
                            **resume_kw,
                            **train_kwargs
                        )
                        _assert_valid_results(results)
                    except Exception as e:
                        log.error(traceback.format_exc())
                        test.fail()

        if uq:
            # Test classification outcome with UQ
            try:
                # Use pretrained model if possible, for testing
                to_resume = self._get_model('category1-manual_hp-TEST-HPSweep0-kfold1')
            except OSError:
                to_resume = None  # type: ignore
            msg = "Training single classification outcome with UQ..."
            with TaskWrapper(msg) as test:
                try:
                    hp = self.setup_hp('classification', sweep=False, uq=True)
                    results = self.project.train(
                        exp_label='UQ',
                        outcomes='category1',
                        val_k=1,
                        params=hp,
                        pretrain=to_resume,
                        **train_kwargs
                    )
                    _assert_valid_results(results)
                except Exception as e:
                    log.error(traceback.format_exc())
                    test.fail()

        if multi_classification:
            # Test multiple sequential categorical outcome models
            with TaskWrapper("Training to multiple outcomes...") as test:
                try:
                    results = self.project.train(
                        outcomes=['category1', 'category2'],
                        val_k=1,
                        params=self.setup_hp('classification'),
                        pretrain=None,
                        **train_kwargs
                    )
                    _assert_valid_results(results)
                except Exception as e:
                    log.error(traceback.format_exc())
                    test.fail()

        if regression:
            # Test single regression outcome
            with TaskWrapper("Training with single regression outcome...") as test:
                try:
                    results = self.project.train(
                        outcomes=['regression1'],
                        val_k=1,
                        params=self.setup_hp('regression'),
                        pretrain=None,
                        **train_kwargs
                    )
                    _assert_valid_results(results)
                except Exception as e:
                    log.error(traceback.format_exc())
                    test.fail()

        if multi_regression:
            # Test multiple regression outcome
            with TaskWrapper("Training multiple regression outcomes...") as test:
                try:
                    results = self.project.train(
                        outcomes=['regression1', 'regression2'],
                        val_k=1,
                        params=self.setup_hp('regression'),
                        pretrain=None,
                        **train_kwargs
                    )
                    _assert_valid_results(results)
                except Exception as e:
                    log.error(traceback.format_exc())
                    test.fail()

        if multi_input:
            msg = 'Training with multiple inputs (image + slide feature)...'
            with TaskWrapper(msg) as test:
                try:
                    results = self.project.train(
                        exp_label='multi_input',
                        outcomes='category1',
                        input_header='category2',
                        params=self.setup_hp('classification'),
                        val_k=1,
                        pretrain=None,
                        **train_kwargs
                    )
                    _assert_valid_results(results)
                except Exception as e:
                    log.error(traceback.format_exc())
                    test.fail()

<<<<<<< HEAD
        if cph:
            with TaskWrapper("Training a CPH model...") as test:
                try:
                    results = self.project.train(
                        exp_label='cph',
                        outcomes='time',
                        input_header='event',
                        params=self.setup_hp('cph'),
                        val_k=1,
                        pretrain=None,
                        **train_kwargs
                    )
                    _assert_valid_results(results)
                except Exception as e:
                    log.error(traceback.format_exc())
                    test.fail()

        if multi_cph:
            with TaskWrapper("Training a multi-input CPH model...") as test:
                try:
                    results = self.project.train(
                        exp_label='multi_cph',
                        outcomes='time',
                        input_header=['event', 'category1'],
                        params=self.setup_hp('cph'),
                        val_k=1,
                        pretrain=None,
                        **train_kwargs
                    )
                    _assert_valid_results(results)
                except Exception as e:
                    log.error(traceback.format_exc())
                    test.fail()
=======
        if survival:
            with TaskWrapper("Training a survival model...") as test:
                if sf.backend() == 'tensorflow':
                    try:
                        results = self.project.train(
                            exp_label='survival',
                            outcomes='time',
                            input_header='event',
                            params=self.setup_hp('survival'),
                            val_k=1,
                            pretrain=None,
                            **train_kwargs
                        )
                        _assert_valid_results(results)
                    except Exception as e:
                        log.error(traceback.format_exc())
                        test.fail()
                else:
                    test.skip()

        if multi_survival:
            with TaskWrapper("Training a multi-input survival model...") as test:
                if sf.backend() == 'tensorflow':
                    try:
                        results = self.project.train(
                            exp_label='multi_survival',
                            outcomes='time',
                            input_header=['event', 'category1'],
                            params=self.setup_hp('survival'),
                            val_k=1,
                            pretrain=None,
                            **train_kwargs
                        )
                        _assert_valid_results(results)
                    except Exception as e:
                        log.error(traceback.format_exc())
                        test.fail()
                else:
                    test.skip()
>>>>>>> 330570c1
        if from_wsi:
            # Test training from slides without TFRecords
            msg = "Training model directly from slides (from_wsi=True)..."
            with TaskWrapper(msg) as test:
                try:
                    hp = self.setup_hp('classification', sweep=False, balance=None)
                    results = self.project.train(
                        exp_label='from_wsi',
                        outcomes='category1',
                        val_k=1,
                        params=hp,
                        from_wsi=True,
                        pretrain=None,
                        **train_kwargs
                    )
                    _assert_valid_results(results)
                except Exception as e:
                    log.error(traceback.format_exc())
                    test.fail()

    def test_prediction(self, **predict_kwargs) -> None:
        """Test prediction generation using a previously trained model."""

        assert self.project is not None
        model = self._get_model('category1-manual_hp-TEST-HPSweep0-kfold1')

        with TaskWrapper("Testing classification model predictions...") as test:
            passed = process_isolate(
                sf.test.functional.prediction_tester,
                project=self.project,
                model=model,
                **predict_kwargs
            )
            if not passed:
                test.fail()

    def test_evaluation(self, **eval_kwargs) -> None:
        """Test evaluation of previously trained models."""

        assert self.project is not None
        multi_cat_model = self._get_model('category1-category2-HP0-kfold1')
        multi_lin_model = self._get_model('regression1-regression2-HP0-kfold1')
        multi_inp_model = self._get_model('category1-multi_input-HP0-kfold1')
        f_model = self._get_model('category1-manual_hp-TEST-HPSweep0-kfold1')

        # Performs evaluation in isolated thread to avoid OOM errors
        # with sequential model loading/testing
        with TaskWrapper("Testing classification model evaluation...") as test:
            passed = process_isolate(
                sf.test.functional.evaluation_tester,
                project=self.project,
                model=f_model,
                outcomes='category1',
                save_predictions=True,
                **eval_kwargs
            )
            if not passed:
                test.fail()

        with TaskWrapper("Testing classification UQ model evaluation...") as test:
            uq_model = self._get_model('category1-UQ-HP0-kfold1')
            passed = process_isolate(
                sf.test.functional.evaluation_tester,
                project=self.project,
                model=uq_model,
                outcomes='category1',
                save_predictions=True,
                **eval_kwargs
            )
            if not passed:
                test.fail()

        with TaskWrapper("Testing multi-classification model evaluation...") as test:
            passed = process_isolate(
                sf.test.functional.evaluation_tester,
                project=self.project,
                model=multi_cat_model,
                outcomes=['category1', 'category2'],
                save_predictions=True,
                **eval_kwargs
            )
            if not passed:
                test.fail()

        with TaskWrapper("Testing multi-outcome regression model evaluation...") as test:
            passed = process_isolate(
                sf.test.functional.evaluation_tester,
                project=self.project,
                model=multi_lin_model,
                outcomes=['regression1', 'regression2'],
                save_predictions=True,
                **eval_kwargs
            )
            if not passed:
                test.fail()

        with TaskWrapper("Testing multi-input model evaluation...") as test:
            passed = process_isolate(
                sf.test.functional.evaluation_tester,
                project=self.project,
                model=multi_inp_model,
                outcomes='category1',
                input_header='category2',
                **eval_kwargs
            )
            if not passed:
                test.fail()

        with TaskWrapper("Testing survival model evaluation...") as test:
            if sf.backend() == 'tensorflow':
                survival_model = self._get_model('time-survival-HP0-kfold1')
                passed = process_isolate(
                    sf.test.functional.evaluation_tester,
                    project=self.project,
                    model=survival_model,
                    outcomes='time',
                    input_header='event',
                    **eval_kwargs
                )
                if not passed:
                    test.fail()
            else:
                test.skip()

    def test_heatmap(self, slide: str = 'auto', **heatmap_kwargs) -> None:
        """Test heatmap generation using a previously trained model."""

        assert self.project is not None
        model = self._get_model('category1-manual_hp-TEST-HPSweep0-kfold1')
        assert exists(model), "Model has not yet been trained."

        with TaskWrapper("Testing heatmap generation...") as test:
            try:
                if slide.lower() == 'auto':
                    dataset = self.project.dataset()
                    slide_paths = dataset.slide_paths(source='TEST')
                    patient_name = sf.util.path_to_name(slide_paths[0])
                self.project.generate_heatmaps(
                    model,
                    filters={'patient': [patient_name]},
                    roi_method='ignore',
                    **heatmap_kwargs
                )
            except Exception as e:
                log.error(traceback.format_exc())
                test.fail()

    def test_activations_and_mosaic(self, **act_kwargs) -> None:
        """Test calculation of final-layer activations & creation
        of a mosaic map.
        """
        assert self.project is not None
        model = self._get_model('category1-manual_hp-TEST-HPSweep0-kfold1')
        assert exists(model), "Model has not yet been trained."
        with TaskWrapper("Testing activations and mosaic...") as test:
            passed = process_isolate(
                sf.test.functional.activations_tester,
                project=self.project,
                model=model,
                tile_px=self.tile_px,
                **act_kwargs
            )
            if not passed:
                test.fail()

    def test_predict_wsi(self) -> None:
        """Test predictions for whole-slide images."""

        assert self.project is not None
        model = self._get_model('category1-manual_hp-TEST-HPSweep0-kfold1')
        assert exists(model), "Model has not yet been trained."
        with TaskWrapper("Testing WSI prediction...") as test:
            passed = process_isolate(
                sf.test.functional.wsi_prediction_tester,
                project=self.project,
                model=model
            )
            if not passed:
                test.fail()

    def test_mil(self) -> None:
        """Test the MIL submodule."""

        assert self.project is not None
        model = self._get_model('category1-manual_hp-TEST-HPSweep0-kfold1')
        assert exists(model), "Model has not yet been trained."

        try:
            skip_test = False
            import torch  # noqa F401
        except ImportError:
            log.warning("Unable to import pytorch, skipping MIL test")
            skip_test = True

        with TaskWrapper("Testing MIL feature export...") as test:
            if skip_test:
                test.skip()
            else:
                passed = process_isolate(
                    sf.test.functional.feature_generator_tester,
                    project=self.project,
                    model=model
                )
                if not passed:
                    test.fail()

        with TaskWrapper("Testing MIL training...") as test:
            if skip_test:
                test.skip()
            else:
                try:
                    dataset = self.project.dataset(self.tile_px, 1208)
                    train_dts, val_dts = dataset.split(val_fraction=0.3)
                    import slideflow.mil
                    config = sf.mil.mil_config('attention_mil', epochs=5, lr=1e-4, drop_last=False)
                    self.project.train_mil(
                        config,
                        train_dts,
                        val_dts,
                        outcomes='category1',
                        bags=join(self.project.root, 'mil'),
                        attention_heatmaps=True
                    )
                except Exception as e:
                    log.error(traceback.format_exc())
                    test.fail()

    def test(
        self,
        unit: bool = True,
        extract: bool = True,
        reader: bool = True,
        train: bool = True,
        normalizer: bool = True,
        evaluate: bool = True,
        predict: bool = True,
        heatmap: bool = True,
        activations: bool = True,
        predict_wsi: bool = True,
        mil: bool = True,
        slide_threads: Optional[int] = None
    ) -> None:
        """Perform and report results of all available testing."""

        start = time.time()
        if unit:
            self.unittests()
        if self.project is None:
            print("[yellow]Slides not provided; unable to perform "
                  "functional or WSI testing.")
        else:
            if extract:
                self.test_extraction(num_threads=slide_threads)
            if reader:
                self.test_readers()
            if train:
                self.test_training()
            if normalizer:
                self.test_normalizers()
            if evaluate:
                self.test_evaluation()
            if predict:
                self.test_prediction()
            if heatmap:
                self.test_heatmap()
            if activations:
                self.test_activations_and_mosaic()
            if predict_wsi:
                self.test_predict_wsi()
            if mil:
                self.test_mil()
        end = time.time()
        m, s = divmod(end-start, 60)
        print(f'Tests complete. Time: {int(m)} min, {s:.2f} sec')

    def unittests(self) -> None:
        """Run unit tests."""

        try:
            import tensorflow as tf
            sf.util.allow_gpu_memory_growth()
        except ImportError:
            pass

        print("Running unit tests...")
        runner = unittest.TextTestRunner()
        all_tests = [
            unittest.TestLoader().loadTestsFromModule(module)
            for module in (norm_test, dataset_test, stats_test, model_test)
        ]
        suite = unittest.TestSuite(all_tests)

        # Add WSI tests if slides are provided
        if self.project is not None:
            test_slide = self.project.dataset().slide_paths()[0]
            test_loader = unittest.TestLoader()
            test_names = test_loader.getTestCaseNames(slide_test.TestSlide)
            for test_name in test_names:
                suite.addTest(slide_test.TestSlide(test_name, test_slide))

        runner.run(suite)<|MERGE_RESOLUTION|>--- conflicted
+++ resolved
@@ -513,16 +513,14 @@
                 except Exception as e:
                     log.error(traceback.format_exc())
                     test.fail()
-
-<<<<<<< HEAD
-        if cph:
-            with TaskWrapper("Training a CPH model...") as test:
+        if survival:
+            with TaskWrapper("Training a survival model...") as test:
                 try:
                     results = self.project.train(
-                        exp_label='cph',
+                        exp_label='survival',
                         outcomes='time',
                         input_header='event',
-                        params=self.setup_hp('cph'),
+                        params=self.setup_hp('survival'),
                         val_k=1,
                         pretrain=None,
                         **train_kwargs
@@ -532,14 +530,14 @@
                     log.error(traceback.format_exc())
                     test.fail()
 
-        if multi_cph:
-            with TaskWrapper("Training a multi-input CPH model...") as test:
+        if multi_survival:
+            with TaskWrapper("Training a multi-input Survival model...") as test:
                 try:
                     results = self.project.train(
-                        exp_label='multi_cph',
+                        exp_label='multi_survival',
                         outcomes='time',
                         input_header=['event', 'category1'],
-                        params=self.setup_hp('cph'),
+                        params=self.setup_hp('survival'),
                         val_k=1,
                         pretrain=None,
                         **train_kwargs
@@ -548,47 +546,6 @@
                 except Exception as e:
                     log.error(traceback.format_exc())
                     test.fail()
-=======
-        if survival:
-            with TaskWrapper("Training a survival model...") as test:
-                if sf.backend() == 'tensorflow':
-                    try:
-                        results = self.project.train(
-                            exp_label='survival',
-                            outcomes='time',
-                            input_header='event',
-                            params=self.setup_hp('survival'),
-                            val_k=1,
-                            pretrain=None,
-                            **train_kwargs
-                        )
-                        _assert_valid_results(results)
-                    except Exception as e:
-                        log.error(traceback.format_exc())
-                        test.fail()
-                else:
-                    test.skip()
-
-        if multi_survival:
-            with TaskWrapper("Training a multi-input survival model...") as test:
-                if sf.backend() == 'tensorflow':
-                    try:
-                        results = self.project.train(
-                            exp_label='multi_survival',
-                            outcomes='time',
-                            input_header=['event', 'category1'],
-                            params=self.setup_hp('survival'),
-                            val_k=1,
-                            pretrain=None,
-                            **train_kwargs
-                        )
-                        _assert_valid_results(results)
-                    except Exception as e:
-                        log.error(traceback.format_exc())
-                        test.fail()
-                else:
-                    test.skip()
->>>>>>> 330570c1
         if from_wsi:
             # Test training from slides without TFRecords
             msg = "Training model directly from slides (from_wsi=True)..."
