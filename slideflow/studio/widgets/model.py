import imgui
import numpy as np
from array import array
from collections import defaultdict

from ..gui import imgui_utils
from ..gui.annotator import AnnotationCapture

import slideflow.grad as grad

<<<<<<< HEAD
def scale_uncertainty_bar(val, max_width, uq_threshold=0.033):
    max_uq = uq_threshold * 3
    return (min(val, max_uq) / max_uq) * max_width
=======
# -----------------------------------------------------------------------------

def _draw_tile_pred_result(viz, outcome, labels, is_categorical, pred_array, uq_array=None):
    """Render a tile prediction result with Imgui."""

    # Outcome name label
    imgui.text_colored(outcome, *viz.theme.dim)

    # Prediction string
    if is_categorical:
        pred_str = labels[str(np.argmax(pred_array))]
    else:
        pred_str = f'{pred_array:.3f}'
    if viz._use_uncertainty and uq_array is not None:
        pred_str += " (UQ: {:.4f})".format(uq_array)
    imgui.same_line(imgui.get_content_region_max()[0] - viz.spacing - imgui.calc_text_size(pred_str).x)
    imgui.text(pred_str)

    # Histogram
    if is_categorical:
        with imgui_utils.item_width(imgui.get_content_region_max()[0] - viz.spacing):
            imgui.core.plot_histogram('##pred', array('f', pred_array), scale_min=0, scale_max=1)

def draw_tile_predictions(viz, is_categorical, config=None, has_preds=None, using_model=None):
    """Render tile predictions with Imgui."""
    if config is None:
        config = viz._model_config
    if has_preds is None:
        has_preds = viz._use_model and viz._predictions is not None
    if using_model is None:
        using_model = viz._use_model


    if config is not None:
        # Process outcomes
        out_names = config['outcomes']
        out_names = [out_names] if not isinstance(out_names, list) else out_names

        # Multiple categorical outcomes
        if has_preds and isinstance(viz._predictions, list):
            for p, _pred_array in enumerate(viz._predictions):
                _draw_tile_pred_result(
                    viz,
                    outcome=out_names[p],
                    labels=config['outcome_labels'][out_names[p]],
                    is_categorical=is_categorical,
                    pred_array=_pred_array,
                    uq_array=None if not (viz._use_uncertainty and viz._uncertainty is not None) else viz._uncertainty[p]
                )

        # Single categorical outcome
        elif has_preds and is_categorical:
            _draw_tile_pred_result(
                viz,
                outcome=out_names[0],
                labels=config['outcome_labels'],
                is_categorical=is_categorical,
                pred_array=viz._predictions,
                uq_array=None if not (viz._use_uncertainty and viz._uncertainty is not None) else viz._uncertainty
            )

        # Linear outcome(s)
        elif has_preds:
            for o_idx, outcome in enumerate(out_names):
                _draw_tile_pred_result(
                    viz,
                    outcome=outcome,
                    labels=None,
                    is_categorical=is_categorical,
                    pred_array=viz._predictions[o_idx],
                    uq_array=None if not (viz._use_uncertainty and viz._uncertainty is not None) else viz._uncertainty
                )

        # Model not in use
        elif using_model:
            imgui_utils.padded_text('Right click for a focal prediction.', vpad=[int(viz.font_size/2), int(viz.font_size)])
        else:
            imgui_utils.padded_text('Model not in use.', vpad=[int(viz.font_size/2), int(viz.font_size)])

        imgui_utils.vertical_break()
>>>>>>> df757bf0

# -----------------------------------------------------------------------------

class ModelWidget:
    def __init__(self, viz, show_saliency=True):
        self.viz                = viz
        self.show_saliency      = show_saliency
        self.annotator          = AnnotationCapture(named=False)
        self.search_dirs        = []
        self.cur_model          = None
        self.user_model         = ''
        self.backend            = 'Unknown'
        self.recent_models      = []
        self.browse_cache       = dict()
        self.browse_refocus     = False
        self.use_model          = False
        self.use_uncertainty    = False
        self.enable_saliency    = False
        self.saliency_overlay   = False
        self.saliency_idx       = 0
        self.pred_idx           = defaultdict(int)
        self.pred_means         = defaultdict(lambda: None)
        self.pred_arrays        = defaultdict(lambda: None)
        self.pred_hist          = defaultdict(lambda: None)
        self.uq_hist            = defaultdict(lambda: None)
        self._clicking          = False
        self._show_params       = False
        self._show_popup        = False
        self._show_download     = False
        self._last_preds        = None
        self.uncertainty_color  = (0, 0, 0, 1)

        self._saliency_methods_all = {
            'Vanilla': grad.VANILLA,
            'Vanilla (Smoothed)': grad.VANILLA_SMOOTH,
            'Integrated Gradients': grad.INTEGRATED_GRADIENTS,
            'Integrated Gradients (Smooth)': grad.INTEGRATED_GRADIENTS_SMOOTH,
            'Guided Integrated Gradients': grad.GUIDED_INTEGRATED_GRADIENTS,
            'Guided Integrated Gradients (Smooth)': grad.GUIDED_INTEGRATED_GRADIENTS_SMOOTH,
            'Blur Integrated Gradients': grad.BLUR_INTEGRATED_GRADIENTS,
            'Blur Integrated Gradients (Smooth)': grad.BLUR_INTEGRATED_GRADIENTS_SMOOTH,
        }
        self._saliency_methods_names = list(self._saliency_methods_all.keys())

    def reset(self):
        self.saliency_idx = 0
        self.pred_idx    = defaultdict(int)
        self.pred_means  = defaultdict(lambda: None)
        self.pred_arrays = defaultdict(lambda: None)
        self.pred_hist   = defaultdict(lambda: None)
        self.uq_hist     = defaultdict(lambda: None)

    def outcome_indices(self, outcome):
        config = self.viz._model_config
        _outcome_lengths = [
            len(config['outcome_labels'][o]) for o in config['outcomes']
        ]
        outcome_idx = config['outcomes'].index(outcome)
        start = sum([l for l in _outcome_lengths[:outcome_idx]])
        end = start + _outcome_lengths[outcome_idx]
        return list(range(start, end))

    def outcome_index_start(self, outcome):
        config = self.viz._model_config
        _outcome_lengths = [
            len(config['outcome_labels'][o]) for o in config['outcomes']
        ]
        outcome_idx = config['outcomes'].index(outcome)
        return sum([l for l in _outcome_lengths[:outcome_idx]])

    def download_popup(self):
        viz = self.viz
        if self._show_download:
            imgui.open_popup('download_popup')
            width = 200
            height = 315
            imgui.set_next_window_position(viz.content_width/2 - width/2, viz.content_height/2 - height/2)

            if imgui.begin_popup('download_popup'):
                with viz.bold_font():
                    viz.center_text('Coming Soon')
                imgui.separator()
                imgui.text(
                    "Automatic model downloads are coming soon.\n"
                    "In the meantime, you can find our public models\n"
                    "on HuggingFace: huggingface.co/jamesdolezal")
                imgui_utils.vertical_break()
                imgui.text('')
                imgui.same_line((imgui.get_content_region_max()[0])/2 - (self.viz.button_w/2) + self.viz.spacing)
                if imgui.button('Close', width=viz.button_w):
                    self._show_download = False
                imgui.end_popup()

    def load(self, model, ignore_errors=False):
        self.viz.load_model(model, ignore_errors=ignore_errors)

    def is_categorical(self):
        """Check if model is a categorical model."""
        return self.viz._model_config['model_type'] == 'categorical'

    # -------------------------------------------------------------------------

    @staticmethod
    def _masked_histogram(arr):
        # Prediction histogram
        flattened = arr.flatten()
        flattened = flattened[flattened != -99]
        hist, _ = np.histogram(flattened, range=(0, 1))
        if flattened.shape[0] > 0:
            hist_arr = array('f', hist/np.sum(hist))
            hist_scale_max = np.max(hist/np.sum(hist))
            hist_avg = np.nanmean(flattened)
        else:
            hist_arr = array('f', [0])
            hist_scale_max = 1
            hist_avg = None
        return (hist_avg, hist_arr, hist_scale_max)

    def _apply_pred_means(self, outcome, pred_array):
        masked = np.ma.masked_where(((pred_array == -99) | (pred_array == np.nan)), pred_array)
        if self.is_categorical():
            self.pred_means[outcome] = masked.mean(axis=(0,1)).filled()
        else:
            self.pred_means[outcome] = masked.mean()

    def _apply_pred_histograms(self, outcome, pred_array, uq_array=None):
        self.pred_hist[outcome] = self._masked_histogram(pred_array)
        if uq_array is not None:
            self.uq_hist[outcome] = self._masked_histogram(uq_array)

    def _update_slide_preds(self):
        self._update_slide_pred_means()
        self._update_slide_pred_histograms()

    def _update_slide_pred_means(self):
        config = self.viz._model_config
        hw = self.viz.heatmap_widget
        multiple_outcomes = len(config['outcomes']) > 1

        if hw.predictions is None:
            return

        if config is not None and self.viz._use_model:
            # Multiple categorical outcomes
            if multiple_outcomes and self.is_categorical():
                for outcome in config['outcomes']:
                    pred_array = hw.predictions[:, :, self.outcome_indices(outcome)]
                    self._apply_pred_means(outcome, pred_array)

            # Single categorical or linear outcome
            elif not multiple_outcomes:
                outcome = config['outcomes'][0]
                self._apply_pred_means(outcome, hw.predictions)

            # Multiple linear outcome(s)
            else:
                for o_idx, outcome in enumerate(config['outcomes']):
                    self._apply_pred_means(outcome, hw.predictions[:, :, o_idx])

    def _update_slide_pred_histograms(self):
        config = self.viz._model_config
        hw = self.viz.heatmap_widget
        multiple_outcomes = len(config['outcomes']) > 1

        if hw.predictions is None:
            return

        if config is not None and self.viz._use_model:
            # Multiple categorical outcomes
            if multiple_outcomes and self.is_categorical():
                for outcome in config['outcomes']:
                    if self.viz.heatmap:
                        pred_array = hw.predictions[:, :, self.outcome_index_start(outcome)+self.pred_idx[outcome]]
                        if hw.uncertainty is not None:
                            uq_array = hw.uncertainty[:, :, self.outcome_index_start(outcome)+self.pred_idx[outcome]]
                        else:
                            uq_array = None
                        self._apply_pred_histograms(outcome, pred_array, uq_array)

            # Single categorical or linear outcome
            elif not multiple_outcomes:
                outcome = config['outcomes'][0]
                if self.viz.heatmap:
                    pred_array = hw.predictions[:, :, self.pred_idx[config['outcomes'][0]]]
                    if hw.uncertainty is not None:
                        uq_array = hw.uncertainty
                    else:
                        uq_array = None
                    self._apply_pred_histograms(outcome, pred_array, uq_array)

            # Multiple linear outcome(s)
            else:
                if self.viz.heatmap:
                    pred_array = hw.predictions[:, :, self.pred_idx['linear']]
                    if hw.uncertainty is not None:
                        uq_array = hw.uncertainty[:, :, self.pred_idx['linear']]
                    else:
                        uq_array = None
                    self._apply_pred_histograms('linear', pred_array, uq_array)

<<<<<<< HEAD
    def _draw_tile_pred_result(self, outcome, labels, pred_array, uq_array=None):
        viz = self.viz
        config = viz._model_config
        out_of_focus = hasattr(viz.result, 'in_focus') and not viz.result.in_focus

        # Outcome name label
        imgui.text_colored(outcome, *viz.theme.dim)

        # Prediction string
        if self.is_categorical():
            pred_str = labels[str(np.argmax(pred_array))]
        else:
            pred_str = f'{pred_array:.3f}'
        imgui.same_line(imgui.get_content_region_max()[0] - viz.spacing - imgui.calc_text_size(pred_str).x)
        with viz.dim_text(out_of_focus):
            imgui.text(pred_str)

        # Histogram
        if self.is_categorical():
            if out_of_focus:
                imgui.push_style_color(imgui.COLOR_PLOT_HISTOGRAM, 0.5, 0.5, 0.5)
                imgui.push_style_color(imgui.COLOR_PLOT_HISTOGRAM_HOVERED, 0.6, 0.6, 0.6)
            with imgui_utils.item_width(imgui.get_content_region_max()[0] - viz.spacing):
                _histogram_size = imgui.get_content_region_max()[0] - viz.spacing, viz.font_size * 3
                imgui.core.plot_histogram(
                    '##pred', 
                    array('f', pred_array), 
                    scale_min=0, 
                    scale_max=1, 
                    graph_size=_histogram_size
                )
            if out_of_focus:
                imgui.pop_style_color(2)

        # Uncertainty bar
        if viz._use_uncertainty and uq_array is not None:
            # Uncertainty bar
            draw_list = imgui.get_window_draw_list()
            w = imgui.get_content_region_max()[0]
            x, y = imgui.get_cursor_screen_position()
            x += int(viz.spacing / 2)
            w -= viz.spacing * 2
            y -= viz.spacing
            if 'thresholds' in config and 'tile_uq' in config['thresholds']:
                uq_thresh = config['thresholds']['tile_uq']
            else:
                uq_thresh = 0.033
            width = scale_uncertainty_bar(uq_array, max_width=w, uq_threshold=uq_thresh)
            draw_list.add_rect_filled(x, y, x+width, y+7, imgui.get_color_u32_rgba(*self.uncertainty_color))

            # Right-aligned text below bar
            cx, cy = imgui.get_cursor_position()
            uq_text = "Uncertainty: {:.4f} (threshold: {:.4f})".format(uq_array, uq_thresh)
            with viz.dim_text(out_of_focus):
                imgui.text(uq_text)

=======
>>>>>>> df757bf0
    def _draw_prediction_as_text(self, outcome, all_labels):
        viz = self.viz
        imgui.text_colored(outcome, *viz.theme.dim)
        if viz.heatmap_widget._triggered:
            pred_str = imgui_utils.spinner_text()
        elif self.is_categorical():
            pred_str = all_labels[str(np.argmax(self.pred_means[outcome]))]
        else:
            pred_str = f'{self.pred_means[outcome]:.3f}'
        imgui.same_line(imgui.get_content_region_max()[0] - viz.spacing - imgui.calc_text_size(pred_str).x)
        imgui.text(pred_str)

    def _draw_slide_histograms(self, outcome, all_labels, active_label):
        viz = self.viz
        _histogram_size = imgui.get_content_region_max()[0] - viz.spacing, viz.font_size * 4
        _old_idx = self.pred_idx[outcome]

        # Slide prediction histogram and text
        if viz.heatmap and self.pred_hist[outcome]:

            # Outcome selection
            imgui.separator()
            if self.uq_hist[outcome]:
                imgui.text("Predictions")
            narrow_w = imgui.get_text_line_height_with_spacing()
            if imgui_utils.button(f'-##pred_idx{outcome}', width=narrow_w) and self.pred_idx[outcome] > 0:
                self.pred_idx[outcome] -= 1
            imgui.same_line()
            with imgui_utils.item_width(imgui.get_content_region_max()[0] - viz.spacing*3 - narrow_w*2):
                _, hpred = imgui.drag_int(
                    f'##pred_idx{outcome}',
                    self.pred_idx[outcome]+1,
                    min_value=1,
                    max_value=len(all_labels),
                    format=f'{active_label} (%d/{len(all_labels)})'
                )
            if hpred > 0 and hpred < len(all_labels):
                self.pred_idx[outcome] = hpred - 1
            imgui.same_line()
            if imgui_utils.button(f'+##pred_idx{outcome}', width=narrow_w) and self.pred_idx[outcome] < (len(all_labels)-1):
                self.pred_idx[outcome] += 1

            # Histogram
            hist_avg, hist_arr, hist_scale_max = self.pred_hist[outcome]
            if hist_avg is not None:
                overlay_text = f"Average: {hist_avg:.2f}"
            else:
                overlay_text = f"Average: - "
            imgui.core.plot_histogram(
                f'##pred_histogram{outcome}',
                hist_arr,
                scale_min=0,
                overlay_text=overlay_text,
                scale_max=hist_scale_max,
                graph_size=_histogram_size
            )

        # Slide uncertainty histogram
        if viz.heatmap and self.uq_hist[outcome]:
            hist_avg, hist_arr, hist_scale_max = self.uq_hist[outcome]
            if hist_avg is not None:
                overlay_text = f"Average: {hist_avg:.2f}"
            else:
                overlay_text = "Average: - "
            imgui.separator()
            imgui.text("Uncertainty")
            imgui.core.plot_histogram(
                f'##uq_histogram{outcome}',
                hist_arr,
                scale_min=0,
                overlay_text=overlay_text,
                scale_max=hist_scale_max,
                graph_size=_histogram_size
            )
            imgui.separator()

        if _old_idx != self.pred_idx[outcome]:
            self._update_slide_pred_histograms()

    # -------------------------------------------------------------------------

    def draw_info(self):
        viz = self.viz
        config = viz._model_config

        if config is not None:
            if 'outcome_label_headers' in config:
                outcomes_list = config['outcome_label_headers']
            else:
                outcomes_list = config['outcomes']
            if len(outcomes_list) == 1:
                outcomes = outcomes_list[0]
            else:
                outcomes = ', '.join(outcomes_list)
            img_format = "<unknown>" if 'img_format' not in config else config['img_format']
        rows = [
            ['Outcomes',     '-' if config is None else outcomes],
            ['Tile (px)',    '-' if config is None else str(config['tile_px'])],
            ['Tile (um)',    '-' if config is None else str(config['tile_um'])],
            ['Image format', '-' if config is None else img_format],
            ['Backend',      '-' if config is None else self.backend],
            ['Version',      '-' if config is None else str(config['slideflow_version'])],
        ]
        imgui.text_colored('Model name', *viz.theme.dim)
        imgui.same_line(viz.font_size * 6)
        with imgui_utils.clipped_with_tooltip(config['model_name'], 22):
            imgui.text(imgui_utils.ellipsis_clip(config['model_name'], 22))
        for y, cols in enumerate(rows):
            for x, col in enumerate(cols):
                if x != 0:
                    imgui.same_line(viz.font_size * (6 + (x - 1) * 6))
                if x == 0:
                    imgui.text_colored(col, *viz.theme.dim)
                else:
                    imgui.text(col)

        with imgui_utils.grayed_out(viz._model_path is None):
            imgui.same_line(imgui.get_content_region_max()[0] - viz.font_size - viz.spacing * 2)
            if imgui.button("HP") and self.viz._model_config:
                self._show_params = not self._show_params

    def draw_params_popup(self):
        viz = self.viz
        hp = self.viz._model_config['hp']
        rows = list(zip(list(map(str, hp.keys())), list(map(str, hp.values()))))

        _, self._show_params = imgui.begin("Model parameters", closable=True, flags=imgui.WINDOW_NO_RESIZE | imgui.WINDOW_NO_SCROLLBAR)
        for y, cols in enumerate(rows):
            for x, col in enumerate(cols):
                if x != 0:
                    imgui.same_line(viz.font_size * 10)
                if x == 0:
                    imgui.text_colored(col, *viz.theme.dim)
                else:
                    imgui.text(col)
        imgui.end()

<<<<<<< HEAD
    def draw_tile_predictions(self):
        viz = self.viz
        config = viz._model_config
        has_preds = viz._use_model and viz._predictions is not None

        if config is not None:

            if hasattr(viz.result, 'in_focus') and not viz.result.in_focus:
                imgui.text("Image out of focus.")
                #return

            # Multiple categorical outcomes
            if has_preds and isinstance(viz._predictions, list):
                for p, _pred_array in enumerate(viz._predictions):
                    self._draw_tile_pred_result(
                        outcome=config['outcomes'][p],
                        labels=config['outcome_labels'][config['outcomes'][p]],
                        pred_array=_pred_array,
                        uq_array=None if not (viz._use_uncertainty and viz._uncertainty is not None) else viz._uncertainty[p]
                    )

            # Single categorical outcome
            elif has_preds and self.is_categorical():
                self._draw_tile_pred_result(
                    outcome=config['outcomes'][0],
                    labels=config['outcome_labels'],
                    pred_array=viz._predictions,
                    uq_array=None if not (viz._use_uncertainty and viz._uncertainty is not None) else viz._uncertainty
                )

            # Linear outcome(s)
            elif has_preds:
                for o_idx, outcome in enumerate(config['outcomes']):
                    self._draw_tile_pred_result(
                        outcome=outcome,
                        labels=None,
                        pred_array=viz._predictions[o_idx],
                        uq_array=None if not (viz._use_uncertainty and viz._uncertainty is not None) else viz._uncertainty
                    )

            # Model not in use
            elif viz._use_model:
                imgui_utils.padded_text('Right click for a focal prediction.', vpad=[int(viz.font_size/2), int(viz.font_size)])
            else:
                imgui_utils.padded_text('Model not in use.', vpad=[int(viz.font_size/2), int(viz.font_size)])

            imgui_utils.vertical_break()

=======
>>>>>>> df757bf0
    def draw_slide_predictions(self):
        viz = self.viz
        config = viz._model_config
        multiple_outcomes = len(config['outcomes']) > 1

        if config is not None and viz._use_model:

            # Multiple categorical outcomes
            if multiple_outcomes and self.is_categorical():
                for outcome in config['outcomes']:
                    # Render predictions as text
                    if self.pred_means[outcome] is not None:
                        self._draw_prediction_as_text(
                            outcome=outcome,
                            all_labels=config['outcome_labels'][outcome],
                        )
                        # Draw histograms
                        self._draw_slide_histograms(
                            outcome=outcome,
                            all_labels=config['outcome_labels'][outcome],
                            active_label=config['outcome_labels'][outcome][str(self.pred_idx[outcome])],
                        )

            # Single categorical or linear outcome
            elif not multiple_outcomes and self.pred_means[config['outcomes'][0]] is not None:
                outcome = config['outcomes'][0]
                # Render predictions as text
                self._draw_prediction_as_text(
                    outcome=config['outcomes'][0],
                    all_labels=config['outcome_labels'],
                )
                # Draw histograms
                self._draw_slide_histograms(
                    outcome=config['outcomes'][0],
                    all_labels=config['outcome_labels'],
                    active_label=config['outcome_labels'][str(self.pred_idx[outcome])],
                )
            # Multiple linear outcome(s)
            else:
                for o_idx, outcome in enumerate(config['outcomes']):
                    if self.pred_means[outcome] is not None:
                        # Render predictions as text
                        self._draw_prediction_as_text(
                            outcome=outcome,
                            all_labels=None,
                        )
                if self.pred_hist['linear'] is not None:
                    # Draw histograms
                    self._draw_slide_histograms(
                        outcome='linear',
                        all_labels=config['outcomes'],
                        active_label=config['outcomes'][self.pred_idx['linear']],
                    )

            imgui_utils.vertical_break()

        if config is not None:

            txt = "Predict Slide" if (not viz.heatmap_widget._triggered) else "Predicting Slide..."
            if viz.sidebar.full_button(txt, enabled=(not viz.heatmap_widget._triggered and viz.wsi and viz._use_model)):
                viz.heatmap_widget.generate()

            imgui_utils.vertical_break()

    def draw_saliency(self):
        viz = self.viz
        with imgui_utils.grayed_out(viz._model_path is None), imgui_utils.item_width(viz.font_size * 5):
            _clicked, self.enable_saliency = imgui.checkbox('##saliency', self.enable_saliency)

        imgui.same_line()
        with imgui_utils.item_width(imgui.get_content_region_max()[0] - viz.font_size*1.8):
            _clicked, self.saliency_idx = imgui.combo("##method", self.saliency_idx, self._saliency_methods_names)

        if imgui.radio_button('Heatmap', not self.saliency_overlay):
            self.saliency_overlay = False
        imgui.same_line()
        if imgui.radio_button('Overlay', self.saliency_overlay):
            self.saliency_overlay = True

        viz._use_saliency = self.enable_saliency
        viz.args.saliency_method = self.saliency_idx
        viz.args.saliency_overlay = self.saliency_overlay

    def draw_config_popup(self):
        viz = self.viz
        has_model = viz._model_config is not None

        if self._show_popup:
            cx, cy = imgui.get_cursor_pos()
            imgui.set_next_window_position(viz.sidebar.full_width, cy)
            imgui.begin(
                '##model_config_popup',
                flags=(imgui.WINDOW_NO_TITLE_BAR | imgui.WINDOW_NO_RESIZE | imgui.WINDOW_NO_MOVE)
            )
            if imgui.menu_item('Load model')[0]:
                viz.ask_load_model()
            if imgui.menu_item('Download model')[0]:
                self._show_download = True
            if imgui.menu_item('Close model')[0]:
                viz.close_model()
            imgui.separator()
            if imgui.menu_item('Enable model', enabled=has_model, selected=self.use_model)[0]:
                self.use_model = not self.use_model
                viz._use_model = self.use_model
            if imgui.menu_item('Enable UQ', enabled=has_model, selected=self.use_uncertainty)[0]:
                self.use_uncertainty = not self.use_uncertainty
                viz._use_uncertainty = self.use_uncertainty
            imgui.separator()
            if imgui.menu_item('Show parameters', enabled=has_model)[0]:
                self._show_params = not self._show_params

            # Hide menu if we click elsewhere
            if imgui.is_mouse_down(0) and not imgui.is_window_hovered():
                self._clicking = True
            if self._clicking and imgui.is_mouse_released(0):
                self._clicking = False
                self._show_popup = False

            imgui.end()

    def update_uncertainty_color(self):
        viz = self.viz
        c = viz._model_config
        val = viz._uncertainty
        
        if hasattr(viz.result, 'in_focus') and not viz.result.in_focus:
            color = (0.5, 0.5, 0.5, 1)
        elif isinstance(val, np.floating):
            if 'thresholds' in c and 'tile_uq' in c['thresholds']:
                uq_thresh = c['thresholds']['tile_uq']
            else:
                uq_thresh = 0.033
            if val < uq_thresh:
                color = (0, 1, 0, 1)
            elif val < uq_thresh * 2:
                color = (1, 1, 0, 1)
            else:
                color = (1, 0, 0, 1)
        else:
            color = (1, 0, 0, 1)

        self.uncertainty_color = color
        viz._box_color = color[0:3]
            

    @imgui_utils.scoped_by_object_id
    def __call__(self, show=True):
        viz = self.viz
        config = viz._model_config

        # Color uncertainty
        self.update_uncertainty_color()

        if show:
            with viz.header_with_buttons("Model"):
                imgui.same_line(imgui.get_content_region_max()[0] - viz.font_size*1.5)
                cx, cy = imgui.get_cursor_pos()
                imgui.set_cursor_position((cx, cy-int(viz.font_size*0.25)))
                if viz.sidebar.small_button('gear'):
                    self._clicking = False
                    self._show_popup = not self._show_popup
                self.draw_config_popup()

        if show and not config:
            imgui_utils.padded_text('No model has been loaded.', vpad=[int(viz.font_size/2), int(viz.font_size)])
            if viz.sidebar.full_button("Load a Model"):
                viz.ask_load_model()
            if viz.sidebar.full_button("Download a Model"):
                self._show_download = True

        elif show:
            if viz.collapsing_header('Info', default=True):
                self.draw_info()
            if viz.collapsing_header('Tile Prediction', default=True):
                draw_tile_predictions(viz, self.is_categorical())
            if viz.collapsing_header('Slide Prediction', default=True):
                self.draw_slide_predictions()
            if viz.collapsing_header('Saliency', default=False):
                self.draw_saliency()

        if self._show_params and self.viz._model_config:
            self.draw_params_popup()
        self.download_popup()
<|MERGE_RESOLUTION|>--- conflicted
+++ resolved
@@ -8,15 +8,19 @@
 
 import slideflow.grad as grad
 
-<<<<<<< HEAD
+
+# -----------------------------------------------------------------------------
+
 def scale_uncertainty_bar(val, max_width, uq_threshold=0.033):
     max_uq = uq_threshold * 3
     return (min(val, max_uq) / max_uq) * max_width
-=======
-# -----------------------------------------------------------------------------
 
 def _draw_tile_pred_result(viz, outcome, labels, is_categorical, pred_array, uq_array=None):
     """Render a tile prediction result with Imgui."""
+
+    config = viz._model_config
+    out_of_focus = hasattr(viz.result, 'in_focus') and not viz.result.in_focus
+
 
     # Outcome name label
     imgui.text_colored(outcome, *viz.theme.dim)
@@ -26,15 +30,49 @@
         pred_str = labels[str(np.argmax(pred_array))]
     else:
         pred_str = f'{pred_array:.3f}'
-    if viz._use_uncertainty and uq_array is not None:
-        pred_str += " (UQ: {:.4f})".format(uq_array)
     imgui.same_line(imgui.get_content_region_max()[0] - viz.spacing - imgui.calc_text_size(pred_str).x)
-    imgui.text(pred_str)
+    with viz.dim_text(out_of_focus):
+        imgui.text(pred_str)
 
     # Histogram
     if is_categorical:
+        if out_of_focus:
+            imgui.push_style_color(imgui.COLOR_PLOT_HISTOGRAM, 0.5, 0.5, 0.5)
+            imgui.push_style_color(imgui.COLOR_PLOT_HISTOGRAM_HOVERED, 0.6, 0.6, 0.6)
         with imgui_utils.item_width(imgui.get_content_region_max()[0] - viz.spacing):
-            imgui.core.plot_histogram('##pred', array('f', pred_array), scale_min=0, scale_max=1)
+            _histogram_size = imgui.get_content_region_max()[0] - viz.spacing, viz.font_size * 3
+            imgui.core.plot_histogram(
+                '##pred', 
+                array('f', pred_array), 
+                scale_min=0, 
+                scale_max=1, 
+                graph_size=_histogram_size
+            )
+        if out_of_focus:
+            imgui.pop_style_color(2)
+
+    # Uncertainty bar
+    if viz._use_uncertainty and uq_array is not None:
+        # Uncertainty bar
+        draw_list = imgui.get_window_draw_list()
+        w = imgui.get_content_region_max()[0]
+        x, y = imgui.get_cursor_screen_position()
+        x += int(viz.spacing / 2)
+        w -= viz.spacing * 2
+        y -= viz.spacing
+        if 'thresholds' in config and 'tile_uq' in config['thresholds']:
+            uq_thresh = config['thresholds']['tile_uq']
+        else:
+            uq_thresh = 0.033
+        width = scale_uncertainty_bar(uq_array, max_width=w, uq_threshold=uq_thresh)
+        draw_list.add_rect_filled(x, y, x+width, y+7, imgui.get_color_u32_rgba(*self.uncertainty_color))
+
+        # Right-aligned text below bar
+        cx, cy = imgui.get_cursor_position()
+        uq_text = "Uncertainty: {:.4f} (threshold: {:.4f})".format(uq_array, uq_thresh)
+        with viz.dim_text(out_of_focus):
+            imgui.text(uq_text)
+
 
 def draw_tile_predictions(viz, is_categorical, config=None, has_preds=None, using_model=None):
     """Render tile predictions with Imgui."""
@@ -47,6 +85,10 @@
 
 
     if config is not None:
+
+        if hasattr(viz.result, 'in_focus') and not viz.result.in_focus:
+            imgui.text("Image out of focus.")
+
         # Process outcomes
         out_names = config['outcomes']
         out_names = [out_names] if not isinstance(out_names, list) else out_names
@@ -93,7 +135,6 @@
             imgui_utils.padded_text('Model not in use.', vpad=[int(viz.font_size/2), int(viz.font_size)])
 
         imgui_utils.vertical_break()
->>>>>>> df757bf0
 
 # -----------------------------------------------------------------------------
 
@@ -294,65 +335,6 @@
                         uq_array = None
                     self._apply_pred_histograms('linear', pred_array, uq_array)
 
-<<<<<<< HEAD
-    def _draw_tile_pred_result(self, outcome, labels, pred_array, uq_array=None):
-        viz = self.viz
-        config = viz._model_config
-        out_of_focus = hasattr(viz.result, 'in_focus') and not viz.result.in_focus
-
-        # Outcome name label
-        imgui.text_colored(outcome, *viz.theme.dim)
-
-        # Prediction string
-        if self.is_categorical():
-            pred_str = labels[str(np.argmax(pred_array))]
-        else:
-            pred_str = f'{pred_array:.3f}'
-        imgui.same_line(imgui.get_content_region_max()[0] - viz.spacing - imgui.calc_text_size(pred_str).x)
-        with viz.dim_text(out_of_focus):
-            imgui.text(pred_str)
-
-        # Histogram
-        if self.is_categorical():
-            if out_of_focus:
-                imgui.push_style_color(imgui.COLOR_PLOT_HISTOGRAM, 0.5, 0.5, 0.5)
-                imgui.push_style_color(imgui.COLOR_PLOT_HISTOGRAM_HOVERED, 0.6, 0.6, 0.6)
-            with imgui_utils.item_width(imgui.get_content_region_max()[0] - viz.spacing):
-                _histogram_size = imgui.get_content_region_max()[0] - viz.spacing, viz.font_size * 3
-                imgui.core.plot_histogram(
-                    '##pred', 
-                    array('f', pred_array), 
-                    scale_min=0, 
-                    scale_max=1, 
-                    graph_size=_histogram_size
-                )
-            if out_of_focus:
-                imgui.pop_style_color(2)
-
-        # Uncertainty bar
-        if viz._use_uncertainty and uq_array is not None:
-            # Uncertainty bar
-            draw_list = imgui.get_window_draw_list()
-            w = imgui.get_content_region_max()[0]
-            x, y = imgui.get_cursor_screen_position()
-            x += int(viz.spacing / 2)
-            w -= viz.spacing * 2
-            y -= viz.spacing
-            if 'thresholds' in config and 'tile_uq' in config['thresholds']:
-                uq_thresh = config['thresholds']['tile_uq']
-            else:
-                uq_thresh = 0.033
-            width = scale_uncertainty_bar(uq_array, max_width=w, uq_threshold=uq_thresh)
-            draw_list.add_rect_filled(x, y, x+width, y+7, imgui.get_color_u32_rgba(*self.uncertainty_color))
-
-            # Right-aligned text below bar
-            cx, cy = imgui.get_cursor_position()
-            uq_text = "Uncertainty: {:.4f} (threshold: {:.4f})".format(uq_array, uq_thresh)
-            with viz.dim_text(out_of_focus):
-                imgui.text(uq_text)
-
-=======
->>>>>>> df757bf0
     def _draw_prediction_as_text(self, outcome, all_labels):
         viz = self.viz
         imgui.text_colored(outcome, *viz.theme.dim)
@@ -490,57 +472,6 @@
                     imgui.text(col)
         imgui.end()
 
-<<<<<<< HEAD
-    def draw_tile_predictions(self):
-        viz = self.viz
-        config = viz._model_config
-        has_preds = viz._use_model and viz._predictions is not None
-
-        if config is not None:
-
-            if hasattr(viz.result, 'in_focus') and not viz.result.in_focus:
-                imgui.text("Image out of focus.")
-                #return
-
-            # Multiple categorical outcomes
-            if has_preds and isinstance(viz._predictions, list):
-                for p, _pred_array in enumerate(viz._predictions):
-                    self._draw_tile_pred_result(
-                        outcome=config['outcomes'][p],
-                        labels=config['outcome_labels'][config['outcomes'][p]],
-                        pred_array=_pred_array,
-                        uq_array=None if not (viz._use_uncertainty and viz._uncertainty is not None) else viz._uncertainty[p]
-                    )
-
-            # Single categorical outcome
-            elif has_preds and self.is_categorical():
-                self._draw_tile_pred_result(
-                    outcome=config['outcomes'][0],
-                    labels=config['outcome_labels'],
-                    pred_array=viz._predictions,
-                    uq_array=None if not (viz._use_uncertainty and viz._uncertainty is not None) else viz._uncertainty
-                )
-
-            # Linear outcome(s)
-            elif has_preds:
-                for o_idx, outcome in enumerate(config['outcomes']):
-                    self._draw_tile_pred_result(
-                        outcome=outcome,
-                        labels=None,
-                        pred_array=viz._predictions[o_idx],
-                        uq_array=None if not (viz._use_uncertainty and viz._uncertainty is not None) else viz._uncertainty
-                    )
-
-            # Model not in use
-            elif viz._use_model:
-                imgui_utils.padded_text('Right click for a focal prediction.', vpad=[int(viz.font_size/2), int(viz.font_size)])
-            else:
-                imgui_utils.padded_text('Model not in use.', vpad=[int(viz.font_size/2), int(viz.font_size)])
-
-            imgui_utils.vertical_break()
-
-=======
->>>>>>> df757bf0
     def draw_slide_predictions(self):
         viz = self.viz
         config = viz._model_config
