--- conflicted
+++ resolved
@@ -440,24 +440,15 @@
                         log.debug(
                             f"Using MPP {_mpp} per EXIF {TIF_EXIF_KEY_MPP}"
                         )
-<<<<<<< HEAD
-                        self.properties[OPS_MPP_X] = mpp
-=======
                         self.properties[OPS_MPP_X] = _mpp
->>>>>>> 30ecacbb
                     elif (sf.util.path_to_ext(path).lower() == 'svs'
                           and 'image-description' in loaded_image.get_fields()):
                           img_des = loaded_image.get('image-description')
                           _mpp = re.findall(r'(?<=MPP\s\=\s)0\.\d+', img_des)
                           if _mpp is not None:
                             log.debug(
-<<<<<<< HEAD
-                                f"Using MPP {_mpp} from 'image-description' for"
-                                "SCN-converted SVS format"
-=======
                                 f"Using MPP {_mpp} from 'image-description' for SCN"
                                 "-converted SVS format"
->>>>>>> 30ecacbb
                             )
                             self.properties[OPS_MPP_X] = _mpp[0]
                     elif (sf.util.path_to_ext(path).lower() in ('tif', 'tiff')
@@ -943,10 +934,7 @@
 
         # Otsu's thresholding can be done on the lowest downsample level
         if method in ('otsu', 'both'):
-<<<<<<< HEAD
-=======
             lev = self.slide.level_count - 1
->>>>>>> 30ecacbb
             if self._vips_wrapper == _JPGslideToVIPS:
                 otsu_thumb = vips.Image.new_from_file(self.path, fail=True)
             else:
@@ -954,11 +942,7 @@
                     self.path,
                     fail=True,
                     access=vips.enums.Access.RANDOM,
-<<<<<<< HEAD
-                    level=self.slide.level_count-1
-=======
                     level=lev
->>>>>>> 30ecacbb
                 )
             try:
                 otsu_thumb = vips2numpy(otsu_thumb)
