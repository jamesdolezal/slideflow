--- conflicted
+++ resolved
@@ -36,10 +36,6 @@
 from skimage.color import rgb2gray
 from PIL import Image, ImageDraw, UnidentifiedImageError
 from slideflow.util import log, SUPPORTED_FORMATS
-<<<<<<< HEAD
-from slideflow.slide.normalizers import StainNormalizer
-=======
->>>>>>> d4d641ef
 from datetime import datetime
 from functools import partial
 from tqdm import tqdm
@@ -521,11 +517,7 @@
                 warn_txt = ''
             with np.errstate(divide='ignore'):
                 log_b = np.log(blur_arr)
-<<<<<<< HEAD
-                log_b = log_b[~np.isnan(log_b)]
-=======
             log_b = log_b[np.isfinite(log_b)]
->>>>>>> d4d641ef
             plt.rc('font', size=14)
             h = sns.histplot(log_b, bins=20)
             plt.title('Quality Control: Blur Burden'+warn_txt)
