"""Categorical, linear, and CPH metrics for predictions."""

import multiprocessing as mp
from os.path import join
from types import SimpleNamespace
from typing import (TYPE_CHECKING, Any, Dict, List, Optional, Tuple, Union,
                    Callable)

import numpy as np
import pandas as pd
import slideflow as sf
from lifelines.utils import concordance_index as c_index
from pandas.core.frame import DataFrame
from sklearn import metrics
from slideflow import errors
from slideflow.util import log

if TYPE_CHECKING:
    import neptune.new as neptune
    import tensorflow as tf
    import torch


class ClassifierMetrics:
    def __init__(self, y_true, y_pred, neptune_run=None, autofit=True):
        self.y_true = y_true
        self.y_pred = y_pred
        self.neptune_run = neptune_run

        self.fpr = None
        self.tpr = None
        self.threshold = None
        self.auroc = None
        self.precision = None
        self.recall = None
        self.ap = None

        if autofit:
            self.roc_fit()
            self.prc_fit()

    def roc_fit(self):
        self.fpr, self.tpr, self.threshold = metrics.roc_curve(
            self.y_true,
            self.y_pred
        )
        self.auroc = metrics.auc(self.fpr, self.tpr)
        try:
            max_youden = max(zip(self.tpr, self.fpr), key=lambda x: x[0]-x[1])
            opt_thresh_index = list(zip(self.tpr, self.fpr)).index(max_youden)
            self.opt_thresh = self.threshold[opt_thresh_index]
        except Exception:
            self.opt_thresh = None

    def prc_fit(self):
        self.precision, self.recall, _ = metrics.precision_recall_curve(
            self.y_true,
            self.y_pred
        )
        self.ap = metrics.average_precision_score(self.y_true, self.y_pred)

    def save_roc(self, outdir, name):
        import matplotlib.pyplot as plt
        auroc_str = 'NA' if not self.auroc else f'{self.auroc:.2f}'
        sf.stats.plot.roc(self.fpr, self.tpr, f'AUC = {auroc_str}')
        full_path = join(outdir, f'{name}.png')
        plt.savefig(full_path)
        if self.neptune_run:
            self.neptune_run[f'results/graphs/{name}'].upload(full_path)

    def save_prc(self, outdir, name):
        import matplotlib.pyplot as plt
        ap_str = 'NA' if not self.ap else f'{self.ap:.2f}'
        sf.stats.plot.prc(self.precision, self.recall, label=f'AP = {ap_str}')
        full_path = join(outdir, f'{name}.png')
        plt.savefig(full_path)
        if self.neptune_run:
            self.neptune_run[f'results/graphs/{name}'].upload(full_path)


def _assert_model_type(model_type: str) -> None:
    """Raises a ValueError if the model type is invalid."""
    if model_type not in ('categorical', 'linear', 'cph'):
        raise ValueError(f"Unrecognized model_type {model_type}, must be "
                         "categorical, linear, or cph")


def _generate_tile_roc(
    yt_and_yp: Tuple[np.ndarray, np.ndarray],
    neptune_run: Optional["neptune.Run"] = None
) -> ClassifierMetrics:
    """Generate tile-level ROC. Defined separately for multiprocessing.

    Args:
        yt_and_yp (Tuple[np.ndarray, np.ndarray]): y_true and y_pred.
        neptune_run (neptune.Run, optional): Neptune run. Defaults to None.

    Returns:
        ClassifierMetrics: Contains metrics (AUROC, AP).
    """
    y_true, y_pred = yt_and_yp
    class_metrics = ClassifierMetrics(y_true, y_pred, neptune_run=neptune_run)
    return class_metrics


def _merge_metrics(metrics_by_level: Dict[str, Dict]) -> Dict[str, Dict]:
    """Merge dictionary of levels into a dictionary by metric.

    Function accepts a dictionary organized as such:

    {
        'tile':  {'auc': [...], 'ap': [...]},
        'slide': {'auc': [...], 'ap': [...]},
        ...
    }

    and converts it to:

    {
        'auc': {'tile': [...], 'slide': [...]},
        'ap':  {'tile': [...], 'slide': [...]},
        ...
    }
    """
    levels = list(metrics_by_level.keys())
    metrics = list(metrics_by_level[levels[0]].keys())
    return {
        metric: {
            level: metrics_by_level[level][metric]
            for level in levels
        } for metric in metrics
    }


def basic_metrics(y_true: np.ndarray, y_pred: np.ndarray) -> Dict[str, float]:
    """Generates metrics, including sensitivity, specificity, and accuracy.

    Args:
        y_true (np.ndarray): True labels.
        y_pred (np.ndarray): Predictions.

    Returns:
        Dict[str, float]: Dict with metrics including accuracy, sensitivity,
        specificity, precision, recall, f1_score, and kappa.
    """
    assert(len(y_true) == len(y_pred))
    assert([y in (0, 1) for y in y_true])
    assert([y in (0, 1) for y in y_pred])

    TP = 0  # True positive
    TN = 0  # True negative
    FP = 0  # False positive
    FN = 0  # False negative

    for i, yt in enumerate(y_true):
        yp = y_pred[i]
        if yt == 1 and yp == 1:
            TP += 1
        elif yt == 1 and yp == 0:
            FN += 1
        elif yt == 0 and yp == 1:
            FP += 1
        elif yt == 0 and yp == 0:
            TN += 1

    results = {}
    results['accuracy'] = (TP + TN) / (TP + TN + FP + FN)
    results['sensitivity'] = TP / (TP + FN)
    results['specificity'] = TN / (TN + FP)
    results['precision'] = metrics.precision_score(y_true, y_pred)
    results['recall'] = metrics.recall_score(y_true, y_pred)
    results['f1_score'] = metrics.f1_score(y_true, y_pred)
    results['kappa'] = metrics.cohen_kappa_score(y_true, y_pred)
    return results


def categorical_metrics(
    df: DataFrame,
    label: str = '',
    level: str = 'tile',
    data_dir: str = '',
    neptune_run: Optional["neptune.Run"] = None
) -> Dict[str, Dict[str, float]]:
    """Generates categorical metrics (AUC/AP) from a set of predictions.

    Args:
        df (pd.DataFrame): Pandas DataFrame containing labels, predictions,
            and optionally uncertainty, as returned by sf.stats.df_from_pred()

    Keyword args:
        label (str, optional): Label prefix/suffix for ROCs.
            Defaults to an empty string.
        level (str, optional): Group-level for the predictions. Used for
            labeling plots. Defaults to 'tile'.
        data_dir (str, optional): Path to data directory for saving plots.
            Defaults to None.

    Returns:
        Dict containing metrics, with the keys 'auc' and 'ap'.
    """

    label_start = "" if label == '' else f"{label}_"

    # Detect the number of outcomes and confirm that the number of outcomes
    # match the provided outcome names
    outcome_names = [c[:-8] for c in df.columns if c.endswith('-y_pred0')]

    if not len(outcome_names):
        raise errors.StatsError("No outcomes detected from dataframe.")

    all_auc = {outcome: [] for outcome in outcome_names}  # type: Dict
    all_ap = {outcome: [] for outcome in outcome_names}  # type: Dict

    def y_true_onehot(_df, i):
        return (_df.y_true == i).astype(int)

    def y_pred_onehot(_df, i):
        return (_df.y_pred_cat == i).astype(int)

    # Perform analysis separately for each outcome column
    for outcome in outcome_names:
        outcome_cols = [c for c in df.columns if c.startswith(f'{outcome}-')]

        # Remove the outcome name from the dataframe temporarily
        outcome_df = df[outcome_cols].rename(
            columns={
                orig_col: orig_col.replace(f'{outcome}-', '', 1)
                for orig_col in outcome_cols
            }
        )
        log.info(f"Validation metrics for outcome [green]{outcome}[/]:")
        y_pred_cols = [c for c in outcome_df.columns if c.startswith('y_pred')]
        num_cat = len(y_pred_cols)
        if not num_cat:
            raise errors.StatsError(
                f"Could not find predictions column for outcome {outcome}"
            )

        # Sort the prediction columns so that argmax will work as expected
        y_pred_cols = [f'y_pred{i}' for i in range(num_cat)]
        if len(y_pred_cols) != num_cat:
            raise errors.StatsError(
                "Malformed dataframe, unable to find all prediction columns"
            )
        if not all(col in outcome_df.columns for col in y_pred_cols):
            raise errors.StatsError("Malformed dataframe, invalid column names")

        # Convert to one-hot encoding
        outcome_df['y_pred_cat'] = outcome_df[y_pred_cols].values.argmax(1)

        log.debug(f"Calculating metrics with a thread pool")
        p = mp.dummy.Pool(8)
        yt_and_yp = [
            ((outcome_df.y_true == i).astype(int), outcome_df[f'y_pred{i}'])
            for i in range(num_cat)
        ]
        try:
            for i, fit in enumerate(p.imap(_generate_tile_roc, yt_and_yp)):
                fit.save_roc(data_dir, f"{label_start}{outcome}_{level}_ROC{i}")
                fit.save_prc(data_dir, f"{label_start}{outcome}_{level}_PRC{i}")
                all_auc[outcome] += [fit.auroc]
                all_ap[outcome] += [fit.ap]
<<<<<<< HEAD
                if any(val in (np.nan, None) for val in (fit.auroc, fit.ap, fit.opt_thresh)):
                    log.info(
                    f"{level}-level AUC (cat #{i:>2}): None "
                    f"{level}-level AP: None"
=======
                auroc_str = 'NA' if not fit.auroc else f'{fit.auroc:.3f}'
                ap_str = 'NA' if not fit.ap else f'{fit.ap:.3f}'
                thresh = 'NA' if not fit.opt_thresh else f'{fit.opt_thresh:.3f}'
                log.info(
                    f"{level}-level AUC (cat #{i:>2}): {auroc_str} "
                    f"{level}-level AP: {ap_str} (opt. threshold: {thresh})"
>>>>>>> 30ecacbb
                )
                else:
                    log.info(
                        f"{level}-level AUC (cat #{i:>2}): {fit.auroc:.3f} "
                        f"{level}-level AP: {fit.ap:.3f} (opt. threshold: "
                        f"{fit.opt_thresh:.3f})"
                    )
        except ValueError as e:
            # Occurs when predictions contain NaN
            log.error(f'Error encountered when generating AUC: {e}')
            all_auc[outcome] = -1
            all_ap[outcome] = -1
        p.close()

        # Calculate tile-level accuracy.
        # Category-level accuracy is determined by comparing
        # one-hot predictions to one-hot y_true.
        for i in range(num_cat):
            try:
                yt_in_cat =  y_true_onehot(outcome_df, i)
                n_in_cat = yt_in_cat.sum()
                correct = y_pred_onehot(outcome_df.loc[yt_in_cat == 1], i).sum()
                category_accuracy = correct / n_in_cat
                perc = category_accuracy * 100
                log.info(f"Category {i} acc: {perc:.1f}% ({correct}/{n_in_cat})")
            except IndexError:
                log.warning(f"Error with category accuracy for cat # {i}")
    return {
        'auc': all_auc,
        'ap': all_ap,
    }


def concordance_index(y_true: np.ndarray, y_pred: np.ndarray) -> float:
    '''Calculates concordance index from a given y_true and y_pred.'''
    E = y_pred[:, -1]
    y_pred = y_pred[:, :-1]
    y_pred = y_pred.flatten()
    E = E.flatten()
    y_true = y_true.flatten()
    # Need -1 * concordance index, since these are log hazard ratios
    y_pred = - y_pred
    return c_index(y_true, y_pred, E)


def cph_metrics(
    df: DataFrame,
    level: str = 'tile',
    label: str = '',
    data_dir: str = '',
    neptune_run: Optional["neptune.Run"] = None
) -> Dict[str, float]:
    """Generates CPH metrics (concordance index) from a set of predictions.

    Args:
        df (pd.DataFrame): Pandas DataFrame containing labels, predictions,
            and optionally uncertainty, as returned by sf.stats.df_from_pred().
            The dataframe columns should be appropriately named using
            sf.stats.name_columns().

    Keyword args:
        label (str, optional): Label prefix/suffix for ROCs.
            Defaults to an empty string.
        level (str, optional): Group-level for the predictions. Used for
            labeling plots. Defaults to 'tile'.
        data_dir (str, optional): Path to data directory for saving plots.
            Defaults to None.

    Returns:
        Dict containing metrics, with the key 'c_index'.
    """
    cph_cols = ('time-y_true', 'time-y_pred', 'event-y_true')
    if any(c not in df.columns for c in cph_cols):
        raise ValueError(
            "Improperly formatted dataframe to cph_metrics(), "
            f"must have columns {cph_cols}. Got: {list(df.columns)}"
        )

    # Calculate metrics
    try:
        c_index = concordance_index(
            df['time-y_true'].values,
            df[['time-y_pred', 'event-y_true']].values,
        )
        c_str = 'NA' if not c_index else f'{c_index:.3f}'
        log.info(f"C-index ({level}-level): {c_str}")
    except ZeroDivisionError as e:
        log.error(f"Error calculating concordance index: {e}")
        c_index = -1
    return {
        'c_index': c_index
    }


def df_from_pred(
    y_true: Optional[List[Any]],
    y_pred: List[Any],
    y_std: Optional[List[Any]],
    tile_to_slides: Union[List, np.ndarray],
    locations: Optional[Union[List, np.ndarray]] = None
) -> DataFrame:
    """Converts arrays of model predictions to a pandas dataframe.

    Args:
        y_true (list(np.ndarray)): List of y_true numpy arrays, one array for
            each outcome. For linear outcomes, the length of the outer
            list should be one, and the second shape dimension of the numpy
            array should be the number of linear outcomes.
        y_pred (list(np.ndarray)): List of y_pred numpy arrays, one array for
            each outcome. For linear outcomes, the length of the outer
            list should be one, and the second shape dimension of the numpy
            array should be the number of linear outcomes.
        y_std (list(np.ndarray)): List of uncertainty numpy arrays, formatted
            in the same way as y_pred.
        tile_to_slides (np.ndarray): Array of slide names for each tile. Length
            should match the numpy arrays in y_true, y_pred, and y_std.

    Returns:
        DataFrame: DataFrame of predictions.
    """
    len_err_msg = "{} must be a list of length equal to number of outcomes"
    if y_true is not None and not isinstance(y_true, (list, tuple)):
        raise ValueError(len_err_msg.format('y_true'))
    if y_true is not None and not len(y_true) == len(y_pred):
        raise ValueError('Length of y_pred and y_true must be equal')
    if not isinstance(y_pred, (list, tuple)):
        raise ValueError(len_err_msg.format('y_pred'))
    if y_std is not None and not isinstance(y_std, (list, tuple)):
        raise ValueError(len_err_msg.format('y_std'))
    if y_std is not None and len(y_std) != len(y_pred):
        raise ValueError('If y_std is provided, length must equal y_pred')
    if locations is not None and len(locations) != len(tile_to_slides):
        raise ValueError(
            'If locations is provided, length must equal tile_to_slides '
            f'(got: {len(locations)} and {len(tile_to_slides)})')

    n_outcomes = len(y_pred)
    series = {
        'slide': pd.Series(tile_to_slides)
    }
    if locations is not None:
        if not isinstance(locations, np.ndarray):
            locations = np.array(locations)
        series.update({
            'loc_x': locations[:, 0],
            'loc_y': locations[:, 1]
        })
    # Iterate through each outcome in y_pred
    for oi in range(n_outcomes):
        # Add y_pred columns
        series.update({
            f'out{oi}-y_pred{n}': y_pred[oi][:, n]
            for n in range(y_pred[oi].shape[1])
        })
        # Add y_true columns
        if y_true is not None:
            if len(y_true[oi].shape) == 1:
                series.update({
                    f'out{oi}-y_true': y_true[oi]
                })
            else:
                series.update({
                    f'out{oi}-y_true{n}': y_true[oi][:, n]
                    for n in range(y_true[oi].shape[1])
                })
        # Add uncertainty columns
        if y_std is not None:
            series.update({
                f'out{oi}-uncertainty{n}': y_std[oi][:, n]
                for n in range(y_std[oi].shape[1])
            })
    return pd.DataFrame(series)


def eval_from_dataset(*args, **kwargs):
    log.warning(
        "`sf.stats.metrics.eval_from_dataset() is deprecated. Please use "
        "`sf.stats.metrics.eval_dataset()` instead.")
    return eval_dataset(*args, **kwargs)


def eval_dataset(
    model: Union["tf.keras.Model", "torch.nn.Module"],
    dataset: Union["tf.data.Dataset", "torch.utils.data.DataLoader"],
    model_type: str,
    num_tiles: int = 0,
    uq: bool = False,
    uq_n: int = 30,
    reduce_method: str = 'average',
    patients: Optional[Dict[str, str]] = None,
    outcome_names: Optional[List[str]] = None,
    loss: Optional[Callable] = None,
    torch_args: Optional[SimpleNamespace] = None,
) -> Tuple[DataFrame, float, float]:
    """Generates predictions and accuracy/loss from a given model and dataset.

    Args:
        model (str): Path to PyTorch model.
        dataset (tf.data.Dataset): PyTorch dataloader.
        model_type (str, optional): 'categorical', 'linear', or 'cph'.
            If multiple linear outcomes are present, y_true is stacked into a
            single vector for each image. Defaults to 'categorical'.
        num_tiles (int, optional): Used for progress bar with Tensorflow.
            Defaults to 0.
        uq_n (int, optional): Number of forward passes to perform
            when calculating MC Dropout uncertainty. Defaults to 30.
        reduce_method (str, optional): Reduction method for calculating
            slide-level and patient-level predictions for categorical outcomes.
            Either 'average' or 'proportion'. If 'average', will reduce with
            average of each logit across tiles. If 'proportion', will convert
            tile predictions into onehot encoding then reduce by averaging
            these onehot values. Defaults to 'average'.
        patients (dict, optional): Dictionary mapping slide names to patient
            names. Required for generating patient-level metrics.
        outcome_names (list, optional): List of str, names for outcomes.
            Defaults to None (outcomes will not be named).
        torch_args (namespace): Used for PyTorch models. Namespace containing
            num_slide_features, slide_input, update_corrects, and
            update_loss functions.

    Returns:
        pd.DataFrame, accuracy, loss
    """
    if model_type != 'categorical' and reduce_method != 'average':
        raise ValueError(
            f'Reduction method {reduce_method} incompatible with '
            f'model_type {model_type}'
        )
    if sf.backend() == 'tensorflow':
        from slideflow.model import tensorflow_utils
        df, acc, total_loss = tensorflow_utils.eval_from_model(
            model,
            dataset,
            model_type,
            loss=loss,
            num_tiles=num_tiles,
            uq=uq,
            uq_n=uq_n,
        )
    else:
        from slideflow.model import torch_utils
        df, acc, total_loss = torch_utils.eval_from_model(
            model,
            dataset,
            model_type,
            torch_args=torch_args,
            uq=uq,
            uq_n=uq_n,
        )

    if outcome_names or model_type == 'cph':
        df = name_columns(df, model_type, outcome_names)
    dfs = group_reduce(df, method=reduce_method, patients=patients)
    return dfs, acc, total_loss


def group_reduce(
    df: DataFrame,
    method: str = 'average',
    patients: Optional[Dict[str, str]] = None
) -> Dict[str, DataFrame]:
    """Reduces tile-level predictions to group-level predictions.

    Args:
        df (DataFrame): Tile-level predictions.
        method (str, optional): Reduction method for calculating
            slide-level and patient-level predictions for categorical outcomes.
            Either 'average' or 'proportion'. If 'average', will reduce with
            average of each logit across tiles. If 'proportion', will convert
            tile predictions into onehot encoding then reduce by averaging
            these onehot values. Defaults to 'average'.
        patients (dict, optional): Dictionary mapping slide names to patient
            names. Required for generating patient-level metrics.
    """
    if method not in ('proportion', 'average'):
        raise ValueError(f"Unknown method {method}")
    log.debug(f"Using reduce_method={method}")

    if patients is not None:
        df['patient'] = df['slide'].map(patients)
        groups = ['slide', 'patient']
    else:
        groups = ['slide']

    group_dfs = {
        'tile': df
    }
    _df = df[[c for c in df.columns if c not in ('loc_x', 'loc_y')]].copy()
    if method == 'proportion':
        outcome_names = [c[:-8] for c in df.columns if c.endswith('-y_pred0')]
        if not len(outcome_names):
            raise errors.StatsError("No outcomes detected from dataframe.")
        for outcome in outcome_names:
            y_pred_cols = [c for c in df.columns
                           if c.startswith(f"{outcome}-y_pred")]
            num_cat = len(y_pred_cols)
            if not num_cat:
                raise errors.StatsError(
                    f"Could not find predictions column for outcome {outcome}"
                )
            if num_cat != df[f'{outcome}-y_true'].max()+1:
                raise errors.StatsError(
                    "Model predictions have a different number of outcome "
                    f"categories ({df[f'{outcome}-y_true'].max()+1}) "
                    f"than provided annotations ({num_cat})"
                )
            y_pred_cols = [f'{outcome}-y_pred{i}' for i in range(num_cat)]
            if len(y_pred_cols) != num_cat:
                raise errors.StatsError(
                    "Malformed dataframe, unable to find all prediction columns"
                )
            if not all(col in df.columns for col in y_pred_cols):
                raise errors.StatsError(
                    "Malformed dataframe, invalid column names"
                )

            outcome_pred_cat = df[y_pred_cols].values.argmax(1)
            for i in range(num_cat):
                _df[f'{outcome}-y_pred{i}'] = (outcome_pred_cat == i).astype(int)

    for group in groups:
        group_dfs.update({group: _df.groupby(group, as_index=False).mean()})

    return group_dfs


def linear_metrics(
    df: DataFrame,
    label: str = '',
    level: str = 'tile',
    data_dir: str = '',
    neptune_run: Optional["neptune.Run"] = None
) -> Dict[str, List[float]]:
    """Generates metrics (R^2, coefficient of determination) from predictions.

    Args:
        df (pd.DataFrame): Pandas DataFrame containing labels, predictions,
            and optionally uncertainty, as returned by sf.stats.df_from_pred()

    Keyword args:
        label (str, optional): Label prefix/suffix for ROCs.
            Defaults to an empty string.
        level (str, optional): Group-level for the predictions. Used for
            labeling plots. Defaults to 'tile'.
        data_dir (str, optional): Path to data directory for saving.
            Defaults to None.
        neptune_run (:class:`neptune.Run`, optional): Neptune run in which to
            log results. Defaults to None.

    Returns:
        Dict containing metrics, with the key 'r_squared'.
    """

    label_end = "" if label == '' else f"_{label}"

    # Detect the outcome names
    outcome_names = [c[:-7] for c in df.columns if c.endswith('-y_pred')]
    _outcomes_by_true = [c[:-7] for c in df.columns if c.endswith('-y_true')]
    if ((sorted(outcome_names) != sorted(_outcomes_by_true))
       or not len(outcome_names)):
        raise ValueError("Improperly formatted dataframe to linear_metrics(); "
                         "could not detect outcome names. Ensure that "
                         "prediction columns end in '-y_pred' and ground-truth "
                         "columns end in '-y_true'. Try setting column names "
                         "with slideflow.stats.name_columns(). "
                         f"DataFrame columns: {list(df.columns)}")

    # Calculate metrics
    y_pred_cols = [f'{o}-y_pred' for o in outcome_names]
    y_true_cols = [f'{o}-y_true' for o in outcome_names]
    r_squared = sf.stats.plot.scatter(
        df[y_true_cols].values,
        df[y_pred_cols].values,
        data_dir,
        f"{label_end}_by_{level}",
        neptune_run=neptune_run
    )

    # Show results
    for o, r in zip(outcome_names, r_squared):
        r_str = "NA" if not r else f'{r:.3f}'
        log.info(f"[green]{o}[/]: R-squared ({level}-level): {r_str}")

    return {
        'r_squared': r_squared,
    }


def metrics_from_dataset(
    model: Union["tf.keras.Model", "torch.nn.Module"],
    model_type: str,
    patients: Dict[str, str],
    dataset: Union["tf.data.Dataset", "torch.utils.data.DataLoader"],
    num_tiles: int = 0,
    outcome_names: Optional[List[str]] = None,
    reduce_method: str = 'average',
    label: str = '',
    save_predictions: Union[str, bool] = False,
    data_dir: str = '',
    uq: bool = False,
    loss: Optional[Callable] = None,
    torch_args: Optional[SimpleNamespace] = None,
    **kwargs
) -> Tuple[Dict, float, float]:

    """Evaluate performance of a given model on a given TFRecord dataset,
    generating a variety of statistical outcomes and graphs.

    Args:
        model (tf.keras.Model or torch.nn.Module): Keras/Torch model to eval.
        model_type (str): 'categorical', 'linear', or 'cph'.
        patients (dict): Dictionary mapping slidenames to patients.
        dataset (tf.data.Dataset or torch.utils.data.DataLoader): Dataset.
        num_tiles (int, optional): Number of total tiles expected in dataset.
            Used for progress bar. Defaults to 0.

    Keyword args:
        outcome_names (list, optional): List of str, names for outcomes.
            Defaults to None.
        reduce_method (str, optional): Reduction method for calculating
            slide-level and patient-level predictions for categorical outcomes.
            Either 'average' or 'proportion'. If 'average', will reduce with
            average of each logit across tiles. If 'proportion', will convert
            tile predictions into onehot encoding then reduce by averaging
            these onehot values. Defaults to 'average'.
        label (str, optional): Label prefix/suffix for saving.
            Defaults to None.
        save_predictions (bool, optional): Save tile, slide, and patient-level
            predictions to CSV. Defaults to True.
        data_dir (str): Path to data directory for saving.
            Defaults to empty string (current directory).
        neptune_run (:class:`neptune.Run`, optional): Neptune run in which to
            log results. Defaults to None.

    Returns:
        metrics [dict], accuracy [float], loss [float]
    """
    _assert_model_type(model_type)
    dfs, acc, total_loss = eval_dataset(
        model,
        dataset,
        model_type,
        uq=uq,
        loss=loss,
        num_tiles=num_tiles,
        patients=patients,
        outcome_names=outcome_names,
        reduce_method=reduce_method,
        torch_args=torch_args,
    )

    # Save predictions
    if save_predictions:
        if isinstance(save_predictions, str):
            fmt_kw = dict(format=save_predictions)
        else:
            fmt_kw = {}  # type: ignore
        save_dfs(dfs, outdir=data_dir, label=label, **fmt_kw)

    # Calculate metrics
    def metrics_by_level(metrics_function):
        return _merge_metrics({
            level: metrics_function(
                _df,
                level=level,
                data_dir=data_dir,
                label=label,
                **kwargs
            ) for level, _df in dfs.items()
        })

    if model_type == 'categorical':
        metrics = metrics_by_level(categorical_metrics)
    elif model_type == 'linear':
        metrics = metrics_by_level(linear_metrics)
    else:
        metrics = metrics_by_level(cph_metrics)

    log.debug(f'Metrics generation complete.')
    return metrics, acc, total_loss


def name_columns(
    df: DataFrame,
    model_type: str,
    outcome_names: Optional[List[str]] = None
):
    """Renames columns in a DataFrame to correspond to the given outcome names.

    Assumes the DataFrame supplied was generated by sf.stats.df_from_pred().

    Args:
        df (DataFrame): DataFrame from sf.stats.df_from_pred(), containing
            predictions and labels.
        model_type (str): Type of model ('categorical', 'linear', or 'cph').
        outcome_names (list(str)), optional): Outcome names to apply to the
            DataFrame. If this is from a CPH model, the standard names "time"
            and "event" will be used.

    Raises:
        ValueError: If outcome_names are not supplied and it is not a CPH model.
        errors.StatsError: If the length of outcome_names is incompatible
            with the DataFrame.

    Returns:
        DataFrame: DataFrame with renamed columns.
    """
    _assert_model_type(model_type)

    if outcome_names is None and model_type != 'cph':
        raise ValueError("Must supply outcome names for categorical "
                         "or linear models.")
    if (not isinstance(outcome_names, (list, tuple))
       and outcome_names is not None):
        outcome_names = [outcome_names]

    if model_type == 'categorical' and outcome_names is not None:
        # Update dataframe column names with outcome names
        outcome_cols_to_replace = {}
        for oi, outcome in enumerate(outcome_names):
            outcome_cols_to_replace.update({
                c: c.replace(f'out{oi}', outcome)
                for c in df.columns
                if c.startswith(f'out{oi}-')
            })
        df = df.rename(columns=outcome_cols_to_replace)

    elif model_type == 'linear':
        n_outcomes = len([c for c in df.columns if c.startswith('out0-y_pred')])
        if not outcome_names:
            outcome_names = [f"Outcome {i}" for i in range(n_outcomes)]
        elif len(outcome_names) != n_outcomes:
            raise errors.StatsError(
                f"Number of outcome names {len(outcome_names)} does not "
                f"match y_true {n_outcomes}"
            )

        # Rename columns
        outcome_cols_to_replace = {}
        def replace_dict(target, oi, ending_not_needed=False):
            return {
                c: f'{outcome}-{target}'
                for c in df.columns
                if c.startswith(f'out0-{target}') and (c.endswith(str(oi))
                                                        or ending_not_needed)
            }
        for oi, outcome in enumerate(outcome_names):
            outcome_cols_to_replace.update(replace_dict(
                'y_true', oi, ending_not_needed=(len(outcome_names) == 1)
            ))
            outcome_cols_to_replace.update(replace_dict('y_pred', oi))
            outcome_cols_to_replace.update(replace_dict('uncertainty', oi))
        df = df.rename(columns=outcome_cols_to_replace)

    else:
        df = df.rename(columns={
            'out0-y_pred0': 'time-y_pred',
            'out0-y_pred1': 'event-y_true',
            'out0-y_true0': 'time-y_true',

        })
    return df


def predict_from_dataset(*args, **kwargs):
    log.warning(
        "`sf.stats.metrics.predict_from_dataset() is deprecated. Please use "
        "`sf.stats.metrics.predict_dataset()` instead.")
    return predict_dataset(*args, **kwargs)


def predict_dataset(
    model: Union["tf.keras.Model", "torch.nn.Module"],
    dataset: Union["tf.data.Dataset", "torch.utils.data.DataLoader"],
    model_type: str,
    num_tiles: int = 0,
    uq: bool = False,
    uq_n: int = 30,
    reduce_method: str = 'average',
    patients: Optional[Dict[str, str]] = None,
    outcome_names: Optional[List[str]] = None,
    torch_args: Optional[SimpleNamespace] = None,
) -> Dict[str, DataFrame]:
    """Generates predictions from model and dataset.

    Args:
        model (str): Path to PyTorch model.
        dataset (tf.data.Dataset): PyTorch dataloader.
        model_type (str, optional): 'categorical', 'linear', or 'cph'.
            If multiple linear outcomes are present, y_true is stacked into a
            single vector for each image. Defaults to 'categorical'.
        num_tiles (int, optional): Used for progress bar with Tensorflow.
            Defaults to 0.
        uq_n (int, optional): Number of forward passes to perform
            when calculating MC Dropout uncertainty. Defaults to 30.
        reduce_method (str, optional): Reduction method for calculating
            slide-level and patient-level predictions for categorical outcomes.
            Either 'average' or 'proportion'. If 'average', will reduce with
            average of each logit across tiles. If 'proportion', will convert
            tile predictions into onehot encoding then reduce by averaging
            these onehot values. Defaults to 'average'.
        patients (dict, optional): Dictionary mapping slide names to patient
            names. Required for generating patient-level metrics.
        outcome_names (list, optional): List of str, names for outcomes.
            Defaults to None (outcomes will not be named).
        torch_args (namespace): Used for PyTorch backend. Namespace containing
            num_slide_features and slide_input.

    Returns:
        Dict[str, pd.DataFrame]: Dictionary with keys 'tile', 'slide', and
        'patient', and values containing DataFrames with tile-, slide-,
        and patient-level predictions.
    """
    if model_type != 'categorical' and reduce_method != 'average':
        raise ValueError(
            f'Reduction method {reduce_method} incompatible with '
            f'model_type {model_type}'
        )

    if sf.backend() == 'tensorflow':
        from slideflow.model import tensorflow_utils
        df = tensorflow_utils.predict_from_model(
            model,
            dataset,
            num_tiles=num_tiles,
            uq=uq,
            uq_n=uq_n,
        )
    else:
        from slideflow.model import torch_utils
        df = torch_utils.predict_from_model(
            model,
            dataset,
            model_type,
            torch_args=torch_args,
            uq=uq,
            uq_n=uq_n,
        )
    if outcome_names is not None or model_type == 'cph':
        df = name_columns(df, model_type, outcome_names)
    return group_reduce(df, method=reduce_method, patients=patients)


def save_dfs(
    dfs: Dict[str, DataFrame],
    format: str = 'parquet',
    outdir: str = '',
    label: str = ''
) -> None:
    """Save DataFrames of predictions to files."""
    label_end = f'_{label}' if label else ''
    for level, _df in dfs.items():
        path = join(outdir, f"{level}_predictions{label_end}")

        # Convert half-floats to float32
        half_floats = _df.select_dtypes(include='float16')
        _df[half_floats.columns] = half_floats.astype('float32')

        if format == 'csv':
            _df.to_csv(path+'.csv')
        elif format == 'feather':
            import pyarrow.feather as feather
            feather.write_feather(_df, path+'.feather')
        else:
            _df.to_parquet(path+'.parquet.gzip', compression='gzip')<|MERGE_RESOLUTION|>--- conflicted
+++ resolved
@@ -260,26 +260,13 @@
                 fit.save_prc(data_dir, f"{label_start}{outcome}_{level}_PRC{i}")
                 all_auc[outcome] += [fit.auroc]
                 all_ap[outcome] += [fit.ap]
-<<<<<<< HEAD
-                if any(val in (np.nan, None) for val in (fit.auroc, fit.ap, fit.opt_thresh)):
-                    log.info(
-                    f"{level}-level AUC (cat #{i:>2}): None "
-                    f"{level}-level AP: None"
-=======
                 auroc_str = 'NA' if not fit.auroc else f'{fit.auroc:.3f}'
                 ap_str = 'NA' if not fit.ap else f'{fit.ap:.3f}'
                 thresh = 'NA' if not fit.opt_thresh else f'{fit.opt_thresh:.3f}'
                 log.info(
                     f"{level}-level AUC (cat #{i:>2}): {auroc_str} "
                     f"{level}-level AP: {ap_str} (opt. threshold: {thresh})"
->>>>>>> 30ecacbb
                 )
-                else:
-                    log.info(
-                        f"{level}-level AUC (cat #{i:>2}): {fit.auroc:.3f} "
-                        f"{level}-level AP: {fit.ap:.3f} (opt. threshold: "
-                        f"{fit.opt_thresh:.3f})"
-                    )
         except ValueError as e:
             # Occurs when predictions contain NaN
             log.error(f'Error encountered when generating AUC: {e}')
